// Copyright 2017-2020 Parity Technologies (UK) Ltd.
// This file is part of Polkadot.

// Polkadot is free software: you can redistribute it and/or modify
// it under the terms of the GNU General Public License as published by
// the Free Software Foundation, either version 3 of the License, or
// (at your option) any later version.

// Polkadot is distributed in the hope that it will be useful,
// but WITHOUT ANY WARRANTY; without even the implied warranty of
// MERCHANTABILITY or FITNESS FOR A PARTICULAR PURPOSE.  See the
// GNU General Public License for more details.

// You should have received a copy of the GNU General Public License
// along with Polkadot.  If not, see <http://www.gnu.org/licenses/>.

//! The Polkadot runtime. This can be compiled with `#[no_std]`, ready for Wasm.

#![cfg_attr(not(feature = "std"), no_std)]
// `construct_runtime!` does a lot of recursion and requires us to increase the limit to 256.
#![recursion_limit = "256"]

use pallet_transaction_payment::CurrencyAdapter;
use sp_std::prelude::*;
use sp_std::collections::btree_map::BTreeMap;
use parity_scale_codec::{Encode, Decode};
use primitives::v1::{
	AccountId, AccountIndex, Balance, BlockNumber, CandidateEvent, CommittedCandidateReceipt,
	CoreState, GroupRotationInfo, Hash, Id as ParaId, Moment, Nonce, OccupiedCoreAssumption,
	PersistedValidationData, Signature, ValidationCode, ValidatorId, ValidatorIndex,
	InboundDownwardMessage, InboundHrmpMessage, SessionInfo,
};
use runtime_common::{
	paras_sudo_wrapper, paras_registrar, xcm_sender, slots, crowdloan, auctions,
	SlowAdjustingFeeUpdate, CurrencyToVote,
	impls::ToAuthor,
	BlockHashCount, BlockWeights, BlockLength, RocksDbWeight,
	OffchainSolutionWeightLimit, OffchainSolutionLengthLimit,
};

use runtime_parachains::origin as parachains_origin;
use runtime_parachains::configuration as parachains_configuration;
use runtime_parachains::shared as parachains_shared;
use runtime_parachains::inclusion as parachains_inclusion;
use runtime_parachains::paras_inherent as parachains_paras_inherent;
use runtime_parachains::initializer as parachains_initializer;
use runtime_parachains::session_info as parachains_session_info;
use runtime_parachains::paras as parachains_paras;
use runtime_parachains::dmp as parachains_dmp;
use runtime_parachains::ump as parachains_ump;
use runtime_parachains::hrmp as parachains_hrmp;
use runtime_parachains::scheduler as parachains_scheduler;
use runtime_parachains::reward_points as parachains_reward_points;
use runtime_parachains::runtime_api_impl::v1 as parachains_runtime_api_impl;

use xcm::v0::{MultiLocation, NetworkId, Xcm, MultiAsset};
use xcm_executor::XcmExecutor;
use xcm_builder::{
	AccountId32Aliases, ChildParachainConvertsVia, SovereignSignedViaLocation, CurrencyAdapter as XcmCurrencyAdapter,
	ChildParachainAsNative, SignedAccountId32AsNative, ChildSystemParachainAsSuperuser, LocationInverter, IsConcrete,
	FixedWeightBounds, TakeWeightCredit, AllowTopLevelPaidExecutionFrom, AllowUnpaidExecutionFrom,
	IsChildSystemParachain, UsingComponents, SignedToAccountId32,
};

use sp_runtime::{
	create_runtime_str, generic, impl_opaque_keys,
	ApplyExtrinsicResult, KeyTypeId, Perbill, curve::PiecewiseLinear,
	transaction_validity::{TransactionValidity, TransactionSource, TransactionPriority},
	traits::{
		BlakeTwo256, Block as BlockT, OpaqueKeys, ConvertInto, AccountIdLookup,
		Extrinsic as ExtrinsicT, SaturatedConversion, Verify,
	},
};
#[cfg(feature = "runtime-benchmarks")]
use sp_runtime::RuntimeString;
use sp_version::RuntimeVersion;
use pallet_grandpa::{AuthorityId as GrandpaId, fg_primitives};
#[cfg(any(feature = "std", test))]
use sp_version::NativeVersion;
use sp_core::OpaqueMetadata;
use sp_staking::SessionIndex;
use frame_support::{
	parameter_types, construct_runtime, RuntimeDebug, PalletId,
	traits::{KeyOwnerProofSystem, Filter, InstanceFilter, All},
	weights::Weight,
};
use pallet_im_online::sr25519::AuthorityId as ImOnlineId;
use authority_discovery_primitives::AuthorityId as AuthorityDiscoveryId;
use pallet_transaction_payment::{FeeDetails, RuntimeDispatchInfo};
use pallet_session::historical as session_historical;
use frame_system::{EnsureRoot};
use beefy_primitives::ecdsa::AuthorityId as BeefyId;
use pallet_mmr_primitives as mmr;

#[cfg(feature = "std")]
pub use pallet_staking::StakerStatus;
#[cfg(any(feature = "std", test))]
pub use sp_runtime::BuildStorage;
pub use pallet_timestamp::Call as TimestampCall;
pub use pallet_balances::Call as BalancesCall;

/// Constant values used within the runtime.
pub mod constants;
use constants::{time::*, currency::*, fee::*};

// Weights used in the runtime
mod weights;

#[cfg(test)]
mod tests;

// Make the WASM binary available.
#[cfg(feature = "std")]
include!(concat!(env!("OUT_DIR"), "/wasm_binary.rs"));

/// Runtime version (Westend).
pub const VERSION: RuntimeVersion = RuntimeVersion {
	spec_name: create_runtime_str!("westend"),
	impl_name: create_runtime_str!("parity-westend"),
	authoring_version: 2,
	spec_version: 9030,
	impl_version: 0,
	#[cfg(not(feature = "disable-runtime-api"))]
	apis: RUNTIME_API_VERSIONS,
	#[cfg(feature = "disable-runtime-api")]
	apis: version::create_apis_vec![[]],
	transaction_version: 5,
};

/// The BABE epoch configuration at genesis.
pub const BABE_GENESIS_EPOCH_CONFIG: babe_primitives::BabeEpochConfiguration =
	babe_primitives::BabeEpochConfiguration {
		c: PRIMARY_PROBABILITY,
		allowed_slots: babe_primitives::AllowedSlots::PrimaryAndSecondaryVRFSlots
	};

/// Native version.
#[cfg(any(feature = "std", test))]
pub fn native_version() -> NativeVersion {
	NativeVersion {
		runtime_version: VERSION,
		can_author_with: Default::default(),
	}
}

/// Allow everything.
pub struct BaseFilter;
impl Filter<Call> for BaseFilter {
	fn filter(_: &Call) -> bool {
		true
	}
}

parameter_types! {
	pub const Version: RuntimeVersion = VERSION;
	pub const SS58Prefix: u8 = 42;
}

impl frame_system::Config for Runtime {
	type BaseCallFilter = BaseFilter;
	type BlockWeights = BlockWeights;
	type BlockLength = BlockLength;
	type Origin = Origin;
	type Call = Call;
	type Index = Nonce;
	type BlockNumber = BlockNumber;
	type Hash = Hash;
	type Hashing = BlakeTwo256;
	type AccountId = AccountId;
	type Lookup = AccountIdLookup<AccountId, ()>;
	type Header = generic::Header<BlockNumber, BlakeTwo256>;
	type Event = Event;
	type BlockHashCount = BlockHashCount;
	type DbWeight = RocksDbWeight;
	type Version = Version;
	type PalletInfo = PalletInfo;
	type AccountData = pallet_balances::AccountData<Balance>;
	type OnNewAccount = ();
	type OnKilledAccount = ();
	type SystemWeightInfo = weights::frame_system::WeightInfo<Runtime>;
	type SS58Prefix = SS58Prefix;
	type OnSetCode = ();
}

parameter_types! {
	pub MaximumSchedulerWeight: Weight = Perbill::from_percent(80) *
		BlockWeights::get().max_block;
	pub const MaxScheduledPerBlock: u32 = 50;
}

impl pallet_scheduler::Config for Runtime {
	type Event = Event;
	type Origin = Origin;
	type PalletsOrigin = OriginCaller;
	type Call = Call;
	type MaximumWeight = MaximumSchedulerWeight;
	type ScheduleOrigin = EnsureRoot<AccountId>;
	type MaxScheduledPerBlock = MaxScheduledPerBlock;
	type WeightInfo = weights::pallet_scheduler::WeightInfo<Runtime>;
}

parameter_types! {
	pub const EpochDuration: u64 = EPOCH_DURATION_IN_SLOTS as u64;
	pub const ExpectedBlockTime: Moment = MILLISECS_PER_BLOCK;
	pub const ReportLongevity: u64 =
		BondingDuration::get() as u64 * SessionsPerEra::get() as u64 * EpochDuration::get();
}

impl pallet_babe::Config for Runtime {
	type EpochDuration = EpochDuration;
	type ExpectedBlockTime = ExpectedBlockTime;

	// session module is the trigger
	type EpochChangeTrigger = pallet_babe::ExternalTrigger;

	type KeyOwnerProofSystem = Historical;

	type KeyOwnerProof = <Self::KeyOwnerProofSystem as KeyOwnerProofSystem<(
		KeyTypeId,
		pallet_babe::AuthorityId,
	)>>::Proof;

	type KeyOwnerIdentification = <Self::KeyOwnerProofSystem as KeyOwnerProofSystem<(
		KeyTypeId,
		pallet_babe::AuthorityId,
	)>>::IdentificationTuple;

	type HandleEquivocation =
		pallet_babe::EquivocationHandler<Self::KeyOwnerIdentification, Offences, ReportLongevity>;

	type WeightInfo = ();
}

parameter_types! {
	pub const IndexDeposit: Balance = 100 * CENTS;
}

impl pallet_indices::Config for Runtime {
	type AccountIndex = AccountIndex;
	type Currency = Balances;
	type Deposit = IndexDeposit;
	type Event = Event;
	type WeightInfo = weights::pallet_indices::WeightInfo<Runtime>;
}

parameter_types! {
	pub const ExistentialDeposit: Balance = 1 * CENTS;
	pub const MaxLocks: u32 = 50;
}

impl pallet_balances::Config for Runtime {
	type Balance = Balance;
	type DustRemoval = ();
	type Event = Event;
	type ExistentialDeposit = ExistentialDeposit;
	type AccountStore = System;
	type MaxLocks = MaxLocks;
	type WeightInfo = weights::pallet_balances::WeightInfo<Runtime>;
}

parameter_types! {
	pub const TransactionByteFee: Balance = 10 * MILLICENTS;
}

impl pallet_transaction_payment::Config for Runtime {
	type OnChargeTransaction = CurrencyAdapter<Balances, ToAuthor<Runtime>>;
	type TransactionByteFee = TransactionByteFee;
	type WeightToFee = WeightToFee;
	type FeeMultiplierUpdate = SlowAdjustingFeeUpdate<Self>;
}

parameter_types! {
	pub const MinimumPeriod: u64 = SLOT_DURATION / 2;
}
impl pallet_timestamp::Config for Runtime {
	type Moment = u64;
	type OnTimestampSet = Babe;
	type MinimumPeriod = MinimumPeriod;
	type WeightInfo = weights::pallet_timestamp::WeightInfo<Runtime>;
}

parameter_types! {
	pub const UncleGenerations: u32 = 0;
}

impl pallet_authorship::Config for Runtime {
	type FindAuthor = pallet_session::FindAccountFromAuthorIndex<Self, Babe>;
	type UncleGenerations = UncleGenerations;
	type FilterUncle = ();
	type EventHandler = (Staking, ImOnline);
}

parameter_types! {
	pub const Period: BlockNumber = 10 * MINUTES;
	pub const Offset: BlockNumber = 0;
}

impl_opaque_keys! {
	pub struct SessionKeys {
		pub grandpa: Grandpa,
		pub babe: Babe,
		pub im_online: ImOnline,
		pub para_validator: ParasInitializer,
		pub para_assignment: ParasSessionInfo,
		pub authority_discovery: AuthorityDiscovery,
	}
}

parameter_types! {
	pub const DisabledValidatorsThreshold: Perbill = Perbill::from_percent(17);
}

impl pallet_session::Config for Runtime {
	type Event = Event;
	type ValidatorId = AccountId;
	type ValidatorIdOf = pallet_staking::StashOf<Self>;
	type ShouldEndSession = Babe;
	type NextSessionRotation = Babe;
	type SessionManager = pallet_session::historical::NoteHistoricalRoot<Self, Staking>;
	type SessionHandler = <SessionKeys as OpaqueKeys>::KeyTypeIdProviders;
	type Keys = SessionKeys;
	type DisabledValidatorsThreshold = DisabledValidatorsThreshold;
	type WeightInfo = weights::pallet_session::WeightInfo<Runtime>;
}

impl pallet_session::historical::Config for Runtime {
	type FullIdentification = pallet_staking::Exposure<AccountId, Balance>;
	type FullIdentificationOf = pallet_staking::ExposureOf<Runtime>;
}

parameter_types! {
<<<<<<< HEAD
	// phase durations. 1/4 of the last session for each.
	pub const SignedPhase: u32 = EPOCH_DURATION_IN_BLOCKS / 4;
	pub const UnsignedPhase: u32 = EPOCH_DURATION_IN_BLOCKS / 4;
=======
	// no signed phase for now, just unsigned.
	pub const SignedPhase: u32 = 0;
	pub const UnsignedPhase: u32 = EPOCH_DURATION_IN_SLOTS / 4;
>>>>>>> 71bd3e0d

	// signed config
	pub const SignedMaxSubmissions: u32 = 128;
	pub const SignedRewardBase: Balance = 1 * DOLLARS;
	pub const SignedDepositBase: Balance = 1 * DOLLARS;
	pub const SignedDepositByte: Balance = 1 * CENTS;

	// fallback: run election on-chain.
	pub const Fallback: pallet_election_provider_multi_phase::FallbackStrategy =
		pallet_election_provider_multi_phase::FallbackStrategy::OnChain;

	pub SolutionImprovementThreshold: Perbill = Perbill::from_rational(5u32, 10_000);

	// miner configs
	pub const MinerMaxIterations: u32 = 10;
	pub OffchainRepeat: BlockNumber = 5;
}

sp_npos_elections::generate_solution_type!(
	#[compact]
	pub struct NposCompactSolution16::<
		VoterIndex = u32,
		TargetIndex = u16,
		Accuracy = sp_runtime::PerU16,
	>(16)
);

impl pallet_election_provider_multi_phase::Config for Runtime {
	type Event = Event;
	type Currency = Balances;
	type SignedPhase = SignedPhase;
	type UnsignedPhase = UnsignedPhase;
	type SignedMaxSubmissions = SignedMaxSubmissions;
	type SignedRewardBase = SignedRewardBase;
	type SignedDepositBase = SignedDepositBase;
	type SignedDepositByte = SignedDepositByte;
	type SignedRewardFactor = (); // no score-based reward
	type SignedRewardMax = SignedRewardBase;
	type SignedDepositWeight = ();
	type SignedMaxWeight = Self::MinerMaxWeight;
	type SlashHandler = (); // burn slashes
	type RewardHandler = (); // nothing to do upon rewards
	type SolutionImprovementThreshold = SolutionImprovementThreshold;
	type MinerMaxIterations = MinerMaxIterations;
	type MinerMaxWeight = OffchainSolutionWeightLimit; // For now use the one from staking.
	type MinerMaxLength = OffchainSolutionLengthLimit;
	type OffchainRepeat = OffchainRepeat;
	type MinerTxPriority = NposSolutionPriority;
	type DataProvider = Staking;
	type OnChainAccuracy = Perbill;
	type CompactSolution = NposCompactSolution16;
	type Fallback = Fallback;
	type BenchmarkingConfig = ();
	type ForceOrigin = EnsureRoot<AccountId>;
	type WeightInfo = weights::pallet_election_provider_multi_phase::WeightInfo<Runtime>;
}

pallet_staking_reward_curve::build! {
	const REWARD_CURVE: PiecewiseLinear<'static> = curve!(
		min_inflation: 0_025_000,
		max_inflation: 0_100_000,
		ideal_stake: 0_500_000,
		falloff: 0_050_000,
		max_piece_count: 40,
		test_precision: 0_005_000,
	);
}

parameter_types! {
	// Six sessions in an era (6 hours).
	pub const SessionsPerEra: SessionIndex = 6;
	// 28 eras for unbonding (7 days).
	pub const BondingDuration: pallet_staking::EraIndex = 28;
	// 27 eras in which slashes can be cancelled (slightly less than 7 days).
	pub const SlashDeferDuration: pallet_staking::EraIndex = 27;
	pub const RewardCurve: &'static PiecewiseLinear<'static> = &REWARD_CURVE;
	pub const MaxNominatorRewardedPerValidator: u32 = 64;
}

impl pallet_staking::Config for Runtime {
	const MAX_NOMINATIONS: u32 = <NposCompactSolution16 as sp_npos_elections::CompactSolution>::LIMIT as u32;
	type Currency = Balances;
	type UnixTime = Timestamp;
	type CurrencyToVote = CurrencyToVote;
	type RewardRemainder = ();
	type Event = Event;
	type Slash = ();
	type Reward = ();
	type SessionsPerEra = SessionsPerEra;
	type BondingDuration = BondingDuration;
	type SlashDeferDuration = SlashDeferDuration;
	// A majority of the council can cancel the slash.
	type SlashCancelOrigin = EnsureRoot<AccountId>;
	type SessionInterface = Self;
	type EraPayout = pallet_staking::ConvertCurve<RewardCurve>;
	type MaxNominatorRewardedPerValidator = MaxNominatorRewardedPerValidator;
	type NextNewSession = Session;
	type ElectionProvider = ElectionProviderMultiPhase;
	type WeightInfo = weights::pallet_staking::WeightInfo<Runtime>;
}

parameter_types! {
	pub const LaunchPeriod: BlockNumber = 7 * DAYS;
	pub const VotingPeriod: BlockNumber = 7 * DAYS;
	pub const FastTrackVotingPeriod: BlockNumber = 3 * HOURS;
	pub const MinimumDeposit: Balance = 100 * CENTS;
	pub const EnactmentPeriod: BlockNumber = 8 * DAYS;
	pub const CooloffPeriod: BlockNumber = 7 * DAYS;
	// One cent: $10,000 / MB
	pub const PreimageByteDeposit: Balance = 10 * MILLICENTS;
	pub const InstantAllowed: bool = true;
}

impl pallet_offences::Config for Runtime {
	type Event = Event;
	type IdentificationTuple = pallet_session::historical::IdentificationTuple<Self>;
	type OnOffenceHandler = Staking;
}

impl pallet_authority_discovery::Config for Runtime {}

parameter_types! {
	pub const NposSolutionPriority: TransactionPriority = TransactionPriority::max_value() / 2;
	pub const ImOnlineUnsignedPriority: TransactionPriority = TransactionPriority::max_value();
}

impl pallet_im_online::Config for Runtime {
	type AuthorityId = ImOnlineId;
	type Event = Event;
	type ValidatorSet = Historical;
	type NextSessionRotation = Babe;
	type ReportUnresponsiveness = Offences;
	type UnsignedPriority = ImOnlineUnsignedPriority;
	type WeightInfo = weights::pallet_im_online::WeightInfo<Runtime>;
}

impl pallet_grandpa::Config for Runtime {
	type Event = Event;
	type Call = Call;

	type KeyOwnerProofSystem = Historical;

	type KeyOwnerProof =
		<Self::KeyOwnerProofSystem as KeyOwnerProofSystem<(KeyTypeId, GrandpaId)>>::Proof;

	type KeyOwnerIdentification = <Self::KeyOwnerProofSystem as KeyOwnerProofSystem<(
		KeyTypeId,
		GrandpaId,
	)>>::IdentificationTuple;

	type HandleEquivocation =
		pallet_grandpa::EquivocationHandler<Self::KeyOwnerIdentification, Offences, ReportLongevity>;

	type WeightInfo = ();
}

/// Submits a transaction with the node's public and signature type. Adheres to the signed extension
/// format of the chain.
impl<LocalCall> frame_system::offchain::CreateSignedTransaction<LocalCall> for Runtime where
	Call: From<LocalCall>,
{
	fn create_transaction<C: frame_system::offchain::AppCrypto<Self::Public, Self::Signature>>(
		call: Call,
		public: <Signature as Verify>::Signer,
		account: AccountId,
		nonce: <Runtime as frame_system::Config>::Index,
	) -> Option<(Call, <UncheckedExtrinsic as ExtrinsicT>::SignaturePayload)> {
		use sp_runtime::traits::StaticLookup;
		// take the biggest period possible.
		let period = BlockHashCount::get()
			.checked_next_power_of_two()
			.map(|c| c / 2)
			.unwrap_or(2) as u64;

		let current_block = System::block_number()
			.saturated_into::<u64>()
			// The `System::block_number` is initialized with `n+1`,
			// so the actual block number is `n`.
			.saturating_sub(1);
		let tip = 0;
		let extra: SignedExtra = (
			frame_system::CheckSpecVersion::<Runtime>::new(),
			frame_system::CheckTxVersion::<Runtime>::new(),
			frame_system::CheckGenesis::<Runtime>::new(),
			frame_system::CheckMortality::<Runtime>::from(generic::Era::mortal(period, current_block)),
			frame_system::CheckNonce::<Runtime>::from(nonce),
			frame_system::CheckWeight::<Runtime>::new(),
			pallet_transaction_payment::ChargeTransactionPayment::<Runtime>::from(tip),
		);
		let raw_payload = SignedPayload::new(call, extra).map_err(|e| {
			log::warn!("Unable to create signed payload: {:?}", e);
		}).ok()?;
		let signature = raw_payload.using_encoded(|payload| {
			C::sign(payload, public)
		})?;
		let (call, extra, _) = raw_payload.deconstruct();
		let address = <Runtime as frame_system::Config>::Lookup::unlookup(account);
		Some((call, (address, signature, extra)))
	}
}

impl frame_system::offchain::SigningTypes for Runtime {
	type Public = <Signature as Verify>::Signer;
	type Signature = Signature;
}

impl<C> frame_system::offchain::SendTransactionTypes<C> for Runtime where
	Call: From<C>,
{
	type OverarchingCall = Call;
	type Extrinsic = UncheckedExtrinsic;
}

parameter_types! {
	// Minimum 100 bytes/KSM deposited (1 CENT/byte)
	pub const BasicDeposit: Balance = 1000 * CENTS;       // 258 bytes on-chain
	pub const FieldDeposit: Balance = 250 * CENTS;        // 66 bytes on-chain
	pub const SubAccountDeposit: Balance = 200 * CENTS;   // 53 bytes on-chain
	pub const MaxSubAccounts: u32 = 100;
	pub const MaxAdditionalFields: u32 = 100;
	pub const MaxRegistrars: u32 = 20;
}

impl pallet_identity::Config for Runtime {
	type Event = Event;
	type Currency = Balances;
	type Slashed = ();
	type BasicDeposit = BasicDeposit;
	type FieldDeposit = FieldDeposit;
	type SubAccountDeposit = SubAccountDeposit;
	type MaxSubAccounts = MaxSubAccounts;
	type MaxAdditionalFields = MaxAdditionalFields;
	type MaxRegistrars = MaxRegistrars;
	type RegistrarOrigin = frame_system::EnsureRoot<AccountId>;
	type ForceOrigin = frame_system::EnsureRoot<AccountId>;
	type WeightInfo = weights::pallet_identity::WeightInfo<Runtime>;
}

impl pallet_utility::Config for Runtime {
	type Event = Event;
	type Call = Call;
	type WeightInfo = weights::pallet_utility::WeightInfo<Runtime>;
}

parameter_types! {
	// One storage item; key size is 32; value is size 4+4+16+32 bytes = 56 bytes.
	pub const DepositBase: Balance = deposit(1, 88);
	// Additional storage item size of 32 bytes.
	pub const DepositFactor: Balance = deposit(0, 32);
	pub const MaxSignatories: u16 = 100;
}

impl pallet_multisig::Config for Runtime {
	type Event = Event;
	type Call = Call;
	type Currency = Balances;
	type DepositBase = DepositBase;
	type DepositFactor = DepositFactor;
	type MaxSignatories = MaxSignatories;
	type WeightInfo = weights::pallet_multisig::WeightInfo<Runtime>;
}

parameter_types! {
	pub const ConfigDepositBase: Balance = 500 * CENTS;
	pub const FriendDepositFactor: Balance = 50 * CENTS;
	pub const MaxFriends: u16 = 9;
	pub const RecoveryDeposit: Balance = 500 * CENTS;
}

impl pallet_recovery::Config for Runtime {
	type Event = Event;
	type Call = Call;
	type Currency = Balances;
	type ConfigDepositBase = ConfigDepositBase;
	type FriendDepositFactor = FriendDepositFactor;
	type MaxFriends = MaxFriends;
	type RecoveryDeposit = RecoveryDeposit;
}

parameter_types! {
	pub const MinVestedTransfer: Balance = 100 * CENTS;
}

impl pallet_vesting::Config for Runtime {
	type Event = Event;
	type Currency = Balances;
	type BlockNumberToBalance = ConvertInto;
	type MinVestedTransfer = MinVestedTransfer;
	type WeightInfo = weights::pallet_vesting::WeightInfo<Runtime>;
}

impl pallet_sudo::Config for Runtime {
	type Event = Event;
	type Call = Call;
}

parameter_types! {
	// One storage item; key size 32, value size 8; .
	pub const ProxyDepositBase: Balance = deposit(1, 8);
	// Additional storage item size of 33 bytes.
	pub const ProxyDepositFactor: Balance = deposit(0, 33);
	pub const MaxProxies: u16 = 32;
	pub const AnnouncementDepositBase: Balance = deposit(1, 8);
	pub const AnnouncementDepositFactor: Balance = deposit(0, 66);
	pub const MaxPending: u16 = 32;
}

/// The type used to represent the kinds of proxying allowed.
#[derive(Copy, Clone, Eq, PartialEq, Ord, PartialOrd, Encode, Decode, RuntimeDebug)]
pub enum ProxyType {
	Any,
	NonTransfer,
	Staking,
	SudoBalances,
	IdentityJudgement,
	CancelProxy,
}
impl Default for ProxyType { fn default() -> Self { Self::Any } }
impl InstanceFilter<Call> for ProxyType {
	fn filter(&self, c: &Call) -> bool {
		match self {
			ProxyType::Any => true,
			ProxyType::NonTransfer => matches!(c,
				Call::System(..) |
				Call::Babe(..) |
				Call::Timestamp(..) |
				Call::Indices(pallet_indices::Call::claim(..)) |
				Call::Indices(pallet_indices::Call::free(..)) |
				Call::Indices(pallet_indices::Call::freeze(..)) |
				// Specifically omitting Indices `transfer`, `force_transfer`
				// Specifically omitting the entire Balances pallet
				Call::Authorship(..) |
				Call::Staking(..) |
				Call::Offences(..) |
				Call::Session(..) |
				Call::Grandpa(..) |
				Call::ImOnline(..) |
				Call::AuthorityDiscovery(..) |
				Call::Utility(..) |
				Call::Identity(..) |
				Call::Recovery(pallet_recovery::Call::as_recovered(..)) |
				Call::Recovery(pallet_recovery::Call::vouch_recovery(..)) |
				Call::Recovery(pallet_recovery::Call::claim_recovery(..)) |
				Call::Recovery(pallet_recovery::Call::close_recovery(..)) |
				Call::Recovery(pallet_recovery::Call::remove_recovery(..)) |
				Call::Recovery(pallet_recovery::Call::cancel_recovered(..)) |
				// Specifically omitting Recovery `create_recovery`, `initiate_recovery`
				Call::Vesting(pallet_vesting::Call::vest(..)) |
				Call::Vesting(pallet_vesting::Call::vest_other(..)) |
				// Specifically omitting Vesting `vested_transfer`, and `force_vested_transfer`
				Call::Scheduler(..) |
				// Specifically omitting Sudo pallet
				Call::Proxy(..) |
				Call::Multisig(..) |
				Call::Registrar(paras_registrar::Call::register(..)) |
				Call::Registrar(paras_registrar::Call::deregister(..)) |
				// Specifically omitting Registrar `swap`
				Call::Registrar(paras_registrar::Call::reserve(..)) |
				Call::Crowdloan(..) |
				Call::Slots(..) |
				Call::Auctions(..)
				// Specifically omitting the entire XCM Pallet
			),
			ProxyType::Staking => matches!(c,
				Call::Staking(..) |
				Call::Session(..) |
				Call::Utility(..)
			),
			ProxyType::SudoBalances => match c {
				Call::Sudo(pallet_sudo::Call::sudo(ref x)) => matches!(x.as_ref(), &Call::Balances(..)),
				Call::Utility(..) => true,
				_ => false,
			},
			ProxyType::IdentityJudgement => matches!(c,
				Call::Identity(pallet_identity::Call::provide_judgement(..)) |
				Call::Utility(..)
			),
			ProxyType::CancelProxy => matches!(c,
				Call::Proxy(pallet_proxy::Call::reject_announcement(..))
			)
		}
	}
	fn is_superset(&self, o: &Self) -> bool {
		match (self, o) {
			(x, y) if x == y => true,
			(ProxyType::Any, _) => true,
			(_, ProxyType::Any) => false,
			(ProxyType::NonTransfer, _) => true,
			_ => false,
		}
	}
}

impl pallet_proxy::Config for Runtime {
	type Event = Event;
	type Call = Call;
	type Currency = Balances;
	type ProxyType = ProxyType;
	type ProxyDepositBase = ProxyDepositBase;
	type ProxyDepositFactor = ProxyDepositFactor;
	type MaxProxies = MaxProxies;
	type WeightInfo = weights::pallet_proxy::WeightInfo<Runtime>;
	type MaxPending = MaxPending;
	type CallHasher = BlakeTwo256;
	type AnnouncementDepositBase = AnnouncementDepositBase;
	type AnnouncementDepositFactor = AnnouncementDepositFactor;
}

impl parachains_origin::Config for Runtime {}

impl parachains_configuration::Config for Runtime {}

impl parachains_shared::Config for Runtime {}

impl parachains_session_info::Config for Runtime {}

impl parachains_inclusion::Config for Runtime {
	type Event = Event;
	type RewardValidators = parachains_reward_points::RewardValidatorsWithEraPoints<Runtime>;
}

impl parachains_paras::Config for Runtime {
	type Origin = Origin;
	type Event = Event;
}

parameter_types! {
	pub const FirstMessageFactorPercent: u64 = 100;
}

impl parachains_ump::Config for Runtime {
	type UmpSink = crate::parachains_ump::XcmSink<XcmExecutor<XcmConfig>, Call>;
	type FirstMessageFactorPercent = FirstMessageFactorPercent;
}

impl parachains_dmp::Config for Runtime {}

impl parachains_hrmp::Config for Runtime {
	type Event = Event;
	type Origin = Origin;
	type Currency = Balances;
}

impl parachains_paras_inherent::Config for Runtime {}

impl parachains_scheduler::Config for Runtime {}

impl parachains_initializer::Config for Runtime {
	type Randomness = pallet_babe::RandomnessFromOneEpochAgo<Runtime>;
	type ForceOrigin = EnsureRoot<AccountId>;
}

impl paras_sudo_wrapper::Config for Runtime {}

parameter_types! {
	pub const ParaDeposit: Balance = 2000 * CENTS;
	pub const DataDepositPerByte: Balance = deposit(0, 1);
	pub const MaxCodeSize: u32 = 5 * 1024 * 1024; // 10 MB
	pub const MaxHeadSize: u32 = 20 * 1024; // 20 KB
}

impl paras_registrar::Config for Runtime {
	type Event = Event;
	type Origin = Origin;
	type Currency = Balances;
	type OnSwap = (Crowdloan, Slots);
	type ParaDeposit = ParaDeposit;
	type DataDepositPerByte = DataDepositPerByte;
	type MaxCodeSize = MaxCodeSize;
	type MaxHeadSize = MaxHeadSize;
	type WeightInfo = weights::runtime_common_paras_registrar::WeightInfo<Runtime>;
}

parameter_types! {
	pub const LeasePeriod: BlockNumber = 28 * DAYS;
}

impl slots::Config for Runtime {
	type Event = Event;
	type Currency = Balances;
	type Registrar = Registrar;
	type LeasePeriod = LeasePeriod;
	type WeightInfo = weights::runtime_common_slots::WeightInfo<Runtime>;
}

parameter_types! {
	pub const CrowdloanId: PalletId = PalletId(*b"py/cfund");
	pub const SubmissionDeposit: Balance = 100 * 100 * CENTS;
	pub const MinContribution: Balance = 100 * CENTS;
	pub const RemoveKeysLimit: u32 = 500;
	// Allow 32 bytes for an additional memo to a crowdloan.
	pub const MaxMemoLength: u8 = 32;
}

impl crowdloan::Config for Runtime {
	type Event = Event;
	type PalletId = CrowdloanId;
	type SubmissionDeposit = SubmissionDeposit;
	type MinContribution = MinContribution;
	type RemoveKeysLimit = RemoveKeysLimit;
	type Registrar = Registrar;
	type Auctioneer = Auctions;
	type MaxMemoLength = MaxMemoLength;
	type WeightInfo = weights::runtime_common_crowdloan::WeightInfo<Runtime>;
}

parameter_types! {
	// The average auction is 7 days long, so this will be 70% for ending period.
	// 5 Days = 72000 Blocks @ 6 sec per block
	pub const EndingPeriod: BlockNumber = 5 * DAYS;
	// ~ 1000 samples per day -> ~ 20 blocks per sample -> 2 minute samples
	pub const SampleLength: BlockNumber = 2 * MINUTES;
}

impl auctions::Config for Runtime {
	type Event = Event;
	type Leaser = Slots;
	type Registrar = Registrar;
	type EndingPeriod = EndingPeriod;
	type SampleLength = SampleLength;
	type Randomness = pallet_babe::RandomnessFromOneEpochAgo<Runtime>;
	type InitiateOrigin = EnsureRoot<AccountId>;
	type WeightInfo = weights::runtime_common_auctions::WeightInfo<Runtime>;
}

parameter_types! {
	pub const WndLocation: MultiLocation = MultiLocation::Null;
	pub const Ancestry: MultiLocation = MultiLocation::Null;
	pub WestendNetwork: NetworkId = NetworkId::Named(b"Westend".to_vec());
	pub CheckAccount: AccountId = XcmPallet::check_account();
}

pub type LocationConverter = (
	ChildParachainConvertsVia<ParaId, AccountId>,
	AccountId32Aliases<WestendNetwork, AccountId>,
);

pub type LocalAssetTransactor =
	XcmCurrencyAdapter<
		// Use this currency:
		Balances,
		// Use this currency when it is a fungible asset matching the given location or name:
		IsConcrete<WndLocation>,
		// We can convert the MultiLocations with our converter above:
		LocationConverter,
		// Our chain's account ID type (we can't get away without mentioning it explicitly):
		AccountId,
		// It's a native asset so we keep track of the teleports to maintain total issuance.
		CheckAccount,
	>;

type LocalOriginConverter = (
	SovereignSignedViaLocation<LocationConverter, Origin>,
	ChildParachainAsNative<parachains_origin::Origin, Origin>,
	SignedAccountId32AsNative<WestendNetwork, Origin>,
	ChildSystemParachainAsSuperuser<ParaId, Origin>,
);

parameter_types! {
	pub const BaseXcmWeight: Weight = 10_000_000;
}

/// The XCM router. When we want to send an XCM message, we use this type. It amalgamates all of our
/// individual routers.
pub type XcmRouter = (
	// Only one router so far - use DMP to communicate with child parachains.
	xcm_sender::ChildParachainRouter<Runtime>,
);

/// The barriers one of which must be passed for an XCM message to be executed.
pub type Barrier = (
	// Weight that is paid for may be consumed.
	TakeWeightCredit,
	// If the message is one that immediately attemps to pay for execution, then allow it.
	AllowTopLevelPaidExecutionFrom<All<MultiLocation>>,
	// Messages coming from system parachains need not pay for execution.
	AllowUnpaidExecutionFrom<IsChildSystemParachain<ParaId>>,
);

pub struct XcmConfig;
impl xcm_executor::Config for XcmConfig {
	type Call = Call;
	type XcmSender = XcmRouter;
	type AssetTransactor = LocalAssetTransactor;
	type OriginConverter = LocalOriginConverter;
	type IsReserve = ();
	type IsTeleporter = ();
	type LocationInverter = LocationInverter<Ancestry>;
	type Barrier = ();
	type Weigher = FixedWeightBounds<BaseXcmWeight, Call>;
	type Trader = UsingComponents<WeightToFee, WndLocation, AccountId, Balances, ToAuthor<Runtime>>;
	type ResponseHandler = ();
}

/// Type to convert an `Origin` type value into a `MultiLocation` value which represents an interior location
/// of this chain.
pub type LocalOriginToLocation = (
	// And a usual Signed origin to be used in XCM as a corresponding AccountId32
	SignedToAccountId32<Origin, AccountId, WestendNetwork>,
);

pub struct OnlyWithdrawTeleportForAccounts;
impl frame_support::traits::Contains<(MultiLocation, Xcm<Call>)> for OnlyWithdrawTeleportForAccounts {
	fn contains((ref origin, ref msg): &(MultiLocation, Xcm<Call>)) -> bool {
		use xcm::v0::{
			Xcm::WithdrawAsset, Order::{BuyExecution, InitiateTeleport, DepositAsset},
			MultiAsset::{All, ConcreteFungible}, Junction::{AccountId32, Parachain},
			MultiLocation::{Null, X1},
		};
		match origin {
			// Root is allowed to execute anything.
			Null => true,
			X1(AccountId32 { .. }) => {
				// An account ID trying to send a message. We ensure that it's sensible.
				// This checks that it's of the form:
				// WithdrawAsset {
				//   assets: [ ConcreteFungible { id: Null } ],
				//   effects: [ BuyExecution, InitiateTeleport {
				//     assets: All,
				//     dest: Parachain,
				//     effects: [ BuyExecution, DepositAssets {
				//       assets: All,
				//       dest: AccountId32,
				//     } ]
				//   } ]
				// }
				matches!(msg, WithdrawAsset { ref assets, ref effects }
					if assets.len() == 1
					&& matches!(assets[0], ConcreteFungible { id: Null, .. })
					&& effects.len() == 2
					&& matches!(effects[0], BuyExecution { .. })
					&& matches!(effects[1], InitiateTeleport { ref assets, dest: X1(Parachain(..)), ref effects }
						if assets.len() == 1
						&& matches!(assets[0], All)
						&& effects.len() == 2
						&& matches!(effects[0], BuyExecution { .. })
						&& matches!(effects[1], DepositAsset { ref assets, dest: X1(AccountId32{..}) }
							if assets.len() == 1
							&& matches!(assets[0], All)
						)
					)
				)
			}
			// Nobody else is allowed to execute anything.
			_ => false,
		}
	}
}

impl pallet_xcm::Config for Runtime {
	type Event = Event;
	type SendXcmOrigin = xcm_builder::EnsureXcmOrigin<Origin, LocalOriginToLocation>;
	type XcmRouter = XcmRouter;
	// Anyone can execute XCM messages locally...
	type ExecuteXcmOrigin = xcm_builder::EnsureXcmOrigin<Origin, LocalOriginToLocation>;
	// ...but they must match our filter, which requires them to be a simple withdraw + teleport.
	type XcmExecuteFilter = OnlyWithdrawTeleportForAccounts;
	type XcmExecutor = XcmExecutor<XcmConfig>;
	type XcmTeleportFilter = All<(MultiLocation, Vec<MultiAsset>)>;
	type XcmReserveTransferFilter = All<(MultiLocation, Vec<MultiAsset>)>;
	type Weigher = FixedWeightBounds<BaseXcmWeight, Call>;
}

construct_runtime! {
	pub enum Runtime where
		Block = Block,
		NodeBlock = primitives::v1::Block,
		UncheckedExtrinsic = UncheckedExtrinsic
	{
		// Basic stuff; balances is uncallable initially.
		System: frame_system::{Pallet, Call, Storage, Config, Event<T>} = 0,
		RandomnessCollectiveFlip: pallet_randomness_collective_flip::{Pallet, Storage} = 25,

		// Must be before session.
		Babe: pallet_babe::{Pallet, Call, Storage, Config, ValidateUnsigned} = 1,

		Timestamp: pallet_timestamp::{Pallet, Call, Storage, Inherent} = 2,
		Indices: pallet_indices::{Pallet, Call, Storage, Config<T>, Event<T>} = 3,
		Balances: pallet_balances::{Pallet, Call, Storage, Config<T>, Event<T>} = 4,
		TransactionPayment: pallet_transaction_payment::{Pallet, Storage} = 26,

		// Consensus support.
		Authorship: pallet_authorship::{Pallet, Call, Storage} = 5,
		Staking: pallet_staking::{Pallet, Call, Storage, Config<T>, Event<T>} = 6,
		Offences: pallet_offences::{Pallet, Call, Storage, Event} = 7,
		Historical: session_historical::{Pallet} = 27,
		Session: pallet_session::{Pallet, Call, Storage, Event, Config<T>} = 8,
		Grandpa: pallet_grandpa::{Pallet, Call, Storage, Config, Event, ValidateUnsigned} = 10,
		ImOnline: pallet_im_online::{Pallet, Call, Storage, Event<T>, ValidateUnsigned, Config<T>} = 11,
		AuthorityDiscovery: pallet_authority_discovery::{Pallet, Call, Config} = 12,

		// Utility module.
		Utility: pallet_utility::{Pallet, Call, Event} = 16,

		// Less simple identity module.
		Identity: pallet_identity::{Pallet, Call, Storage, Event<T>} = 17,

		// Social recovery module.
		Recovery: pallet_recovery::{Pallet, Call, Storage, Event<T>} = 18,

		// Vesting. Usable initially, but removed once all vesting is finished.
		Vesting: pallet_vesting::{Pallet, Call, Storage, Event<T>, Config<T>} = 19,

		// System scheduler.
		Scheduler: pallet_scheduler::{Pallet, Call, Storage, Event<T>} = 20,

		// Sudo.
		Sudo: pallet_sudo::{Pallet, Call, Storage, Event<T>, Config<T>} = 21,

		// Proxy module. Late addition.
		Proxy: pallet_proxy::{Pallet, Call, Storage, Event<T>} = 22,

		// Multisig module. Late addition.
		Multisig: pallet_multisig::{Pallet, Call, Storage, Event<T>} = 23,

		// Election pallet. Only works with staking, but placed here to maintain indices.
		ElectionProviderMultiPhase: pallet_election_provider_multi_phase::{Pallet, Call, Storage, Event<T>, ValidateUnsigned} = 24,

		// Parachains pallets. Start indices at 40 to leave room.
		ParachainsOrigin: parachains_origin::{Pallet, Origin} = 41,
		ParachainsConfiguration: parachains_configuration::{Pallet, Call, Storage, Config<T>} = 42,
		ParasShared: parachains_shared::{Pallet, Call, Storage} = 43,
		ParasInclusion: parachains_inclusion::{Pallet, Call, Storage, Event<T>} = 44,
		ParasInherent: parachains_paras_inherent::{Pallet, Call, Storage, Inherent} = 45,
		ParasScheduler: parachains_scheduler::{Pallet, Call, Storage} = 46,
		Paras: parachains_paras::{Pallet, Call, Storage, Event} = 47,
		ParasInitializer: parachains_initializer::{Pallet, Call, Storage} = 48,
		ParasDmp: parachains_dmp::{Pallet, Call, Storage} = 49,
		ParasUmp: parachains_ump::{Pallet, Call, Storage} = 50,
		ParasHrmp: parachains_hrmp::{Pallet, Call, Storage, Event} = 51,
		ParasSessionInfo: parachains_session_info::{Pallet, Call, Storage} = 52,

		// Parachain Onboarding Pallets. Start indices at 60 to leave room.
		Registrar: paras_registrar::{Pallet, Call, Storage, Event<T>} = 60,
		Slots: slots::{Pallet, Call, Storage, Event<T>} = 61,
		ParasSudoWrapper: paras_sudo_wrapper::{Pallet, Call} = 62,
		Auctions: auctions::{Pallet, Call, Storage, Event<T>} = 63,
		Crowdloan: crowdloan::{Pallet, Call, Storage, Event<T>} = 64,

		// Pallet for sending XCM.
		XcmPallet: pallet_xcm::{Pallet, Call, Storage, Event<T>} = 99,
	}
}

/// The address format for describing accounts.
pub type Address = sp_runtime::MultiAddress<AccountId, ()>;
/// Block header type as expected by this runtime.
pub type Header = generic::Header<BlockNumber, BlakeTwo256>;
/// Block type as expected by this runtime.
pub type Block = generic::Block<Header, UncheckedExtrinsic>;
/// A Block signed with a Justification
pub type SignedBlock = generic::SignedBlock<Block>;
/// BlockId type as expected by this runtime.
pub type BlockId = generic::BlockId<Block>;
/// The SignedExtension to the basic transaction logic.
pub type SignedExtra = (
	frame_system::CheckSpecVersion<Runtime>,
	frame_system::CheckTxVersion<Runtime>,
	frame_system::CheckGenesis<Runtime>,
	frame_system::CheckMortality<Runtime>,
	frame_system::CheckNonce<Runtime>,
	frame_system::CheckWeight<Runtime>,
	pallet_transaction_payment::ChargeTransactionPayment<Runtime>,
);
/// Unchecked extrinsic type as expected by this runtime.
pub type UncheckedExtrinsic = generic::UncheckedExtrinsic<Address, Call, Signature, SignedExtra>;
/// Executive: handles dispatch to the various modules.
pub type Executive = frame_executive::Executive<
	Runtime,
	Block,
	frame_system::ChainContext<Runtime>,
	Runtime,
	AllPallets,
>;
/// The payload being signed in transactions.
pub type SignedPayload = generic::SignedPayload<Call, SignedExtra>;

#[cfg(not(feature = "disable-runtime-api"))]
sp_api::impl_runtime_apis! {
	impl sp_api::Core<Block> for Runtime {
		fn version() -> RuntimeVersion {
			VERSION
		}

		fn execute_block(block: Block) {
			Executive::execute_block(block);
		}

		fn initialize_block(header: &<Block as BlockT>::Header) {
			Executive::initialize_block(header)
		}
	}

	impl sp_api::Metadata<Block> for Runtime {
		fn metadata() -> OpaqueMetadata {
			Runtime::metadata().into()
		}
	}

	impl block_builder_api::BlockBuilder<Block> for Runtime {
		fn apply_extrinsic(extrinsic: <Block as BlockT>::Extrinsic) -> ApplyExtrinsicResult {
			Executive::apply_extrinsic(extrinsic)
		}

		fn finalize_block() -> <Block as BlockT>::Header {
			Executive::finalize_block()
		}

		fn inherent_extrinsics(data: inherents::InherentData) -> Vec<<Block as BlockT>::Extrinsic> {
			data.create_extrinsics()
		}

		fn check_inherents(
			block: Block,
			data: inherents::InherentData,
		) -> inherents::CheckInherentsResult {
			data.check_extrinsics(&block)
		}
	}

	impl tx_pool_api::runtime_api::TaggedTransactionQueue<Block> for Runtime {
		fn validate_transaction(
			source: TransactionSource,
			tx: <Block as BlockT>::Extrinsic,
		) -> TransactionValidity {
			Executive::validate_transaction(source, tx)
		}
	}

	impl offchain_primitives::OffchainWorkerApi<Block> for Runtime {
		fn offchain_worker(header: &<Block as BlockT>::Header) {
			Executive::offchain_worker(header)
		}
	}

	impl primitives::v1::ParachainHost<Block, Hash, BlockNumber> for Runtime {
		fn validators() -> Vec<ValidatorId> {
			parachains_runtime_api_impl::validators::<Runtime>()
		}

		fn validator_groups() -> (Vec<Vec<ValidatorIndex>>, GroupRotationInfo<BlockNumber>) {
			parachains_runtime_api_impl::validator_groups::<Runtime>()
		}

		fn availability_cores() -> Vec<CoreState<Hash, BlockNumber>> {
			parachains_runtime_api_impl::availability_cores::<Runtime>()
		}

		fn persisted_validation_data(para_id: ParaId, assumption: OccupiedCoreAssumption)
			-> Option<PersistedValidationData<Hash, BlockNumber>> {
			parachains_runtime_api_impl::persisted_validation_data::<Runtime>(para_id, assumption)
		}

		fn check_validation_outputs(
			para_id: ParaId,
			outputs: primitives::v1::CandidateCommitments,
		) -> bool {
			parachains_runtime_api_impl::check_validation_outputs::<Runtime>(para_id, outputs)
		}

		fn session_index_for_child() -> SessionIndex {
			parachains_runtime_api_impl::session_index_for_child::<Runtime>()
		}

		fn validation_code(para_id: ParaId, assumption: OccupiedCoreAssumption)
			-> Option<ValidationCode> {
			parachains_runtime_api_impl::validation_code::<Runtime>(para_id, assumption)
		}

		fn historical_validation_code(para_id: ParaId, context_height: BlockNumber)
			-> Option<ValidationCode>
		{
			parachains_runtime_api_impl::historical_validation_code::<Runtime>(para_id, context_height)
		}

		fn candidate_pending_availability(para_id: ParaId) -> Option<CommittedCandidateReceipt<Hash>> {
			parachains_runtime_api_impl::candidate_pending_availability::<Runtime>(para_id)
		}

		fn candidate_events() -> Vec<CandidateEvent<Hash>> {
			parachains_runtime_api_impl::candidate_events::<Runtime, _>(|ev| {
				match ev {
					Event::parachains_inclusion(ev) => {
						Some(ev)
					}
					_ => None,
				}
			})
		}

		fn session_info(index: SessionIndex) -> Option<SessionInfo> {
			parachains_runtime_api_impl::session_info::<Runtime>(index)
		}

		fn dmq_contents(recipient: ParaId) -> Vec<InboundDownwardMessage<BlockNumber>> {
			parachains_runtime_api_impl::dmq_contents::<Runtime>(recipient)
		}

		fn inbound_hrmp_channels_contents(
			recipient: ParaId
		) -> BTreeMap<ParaId, Vec<InboundHrmpMessage<BlockNumber>>> {
			parachains_runtime_api_impl::inbound_hrmp_channels_contents::<Runtime>(recipient)
		}

		fn validation_code_by_hash(hash: Hash) -> Option<ValidationCode> {
			parachains_runtime_api_impl::validation_code_by_hash::<Runtime>(hash)
		}
	}

	impl beefy_primitives::BeefyApi<Block, BeefyId> for Runtime {
		fn validator_set() -> beefy_primitives::ValidatorSet<BeefyId> {
			// dummy implementation due to lack of BEEFY pallet.
			beefy_primitives::ValidatorSet { validators: Vec::new(), id: 0 }
		}
	}

	impl pallet_mmr_primitives::MmrApi<Block, Hash> for Runtime {
		fn generate_proof(_leaf_index: u64)
			-> Result<(mmr::EncodableOpaqueLeaf, mmr::Proof<Hash>), mmr::Error>
		{
			// dummy implementation due to lack of MMR pallet.
			Err(mmr::Error::GenerateProof)
		}

		fn verify_proof(_leaf: mmr::EncodableOpaqueLeaf, _proof: mmr::Proof<Hash>)
			-> Result<(), mmr::Error>
		{
			// dummy implementation due to lack of MMR pallet.
			Err(mmr::Error::Verify)
		}

		fn verify_proof_stateless(
			_root: Hash,
			_leaf: mmr::EncodableOpaqueLeaf,
			_proof: mmr::Proof<Hash>
		) -> Result<(), mmr::Error> {
			// dummy implementation due to lack of MMR pallet.
			Err(mmr::Error::Verify)
		}
	}

	impl fg_primitives::GrandpaApi<Block> for Runtime {
		fn grandpa_authorities() -> Vec<(GrandpaId, u64)> {
			Grandpa::grandpa_authorities()
		}

		fn submit_report_equivocation_unsigned_extrinsic(
			equivocation_proof: fg_primitives::EquivocationProof<
				<Block as BlockT>::Hash,
				sp_runtime::traits::NumberFor<Block>,
			>,
			key_owner_proof: fg_primitives::OpaqueKeyOwnershipProof,
		) -> Option<()> {
			let key_owner_proof = key_owner_proof.decode()?;

			Grandpa::submit_unsigned_equivocation_report(
				equivocation_proof,
				key_owner_proof,
			)
		}

		fn generate_key_ownership_proof(
			_set_id: fg_primitives::SetId,
			authority_id: fg_primitives::AuthorityId,
		) -> Option<fg_primitives::OpaqueKeyOwnershipProof> {
			use parity_scale_codec::Encode;

			Historical::prove((fg_primitives::KEY_TYPE, authority_id))
				.map(|p| p.encode())
				.map(fg_primitives::OpaqueKeyOwnershipProof::new)
		}
	}

	impl babe_primitives::BabeApi<Block> for Runtime {
		fn configuration() -> babe_primitives::BabeGenesisConfiguration {
			// The choice of `c` parameter (where `1 - c` represents the
			// probability of a slot being empty), is done in accordance to the
			// slot duration and expected target block time, for safely
			// resisting network delays of maximum two seconds.
			// <https://research.web3.foundation/en/latest/polkadot/BABE/Babe/#6-practical-results>
			babe_primitives::BabeGenesisConfiguration {
				slot_duration: Babe::slot_duration(),
				epoch_length: EpochDuration::get(),
				c: BABE_GENESIS_EPOCH_CONFIG.c,
				genesis_authorities: Babe::authorities(),
				randomness: Babe::randomness(),
				allowed_slots: BABE_GENESIS_EPOCH_CONFIG.allowed_slots,
			}
		}

		fn current_epoch_start() -> babe_primitives::Slot {
			Babe::current_epoch_start()
		}

		fn current_epoch() -> babe_primitives::Epoch {
			Babe::current_epoch()
		}

		fn next_epoch() -> babe_primitives::Epoch {
			Babe::next_epoch()
		}

		fn generate_key_ownership_proof(
			_slot: babe_primitives::Slot,
			authority_id: babe_primitives::AuthorityId,
		) -> Option<babe_primitives::OpaqueKeyOwnershipProof> {
			use parity_scale_codec::Encode;

			Historical::prove((babe_primitives::KEY_TYPE, authority_id))
				.map(|p| p.encode())
				.map(babe_primitives::OpaqueKeyOwnershipProof::new)
		}

		fn submit_report_equivocation_unsigned_extrinsic(
			equivocation_proof: babe_primitives::EquivocationProof<<Block as BlockT>::Header>,
			key_owner_proof: babe_primitives::OpaqueKeyOwnershipProof,
		) -> Option<()> {
			let key_owner_proof = key_owner_proof.decode()?;

			Babe::submit_unsigned_equivocation_report(
				equivocation_proof,
				key_owner_proof,
			)
		}
	}

	impl authority_discovery_primitives::AuthorityDiscoveryApi<Block> for Runtime {
		fn authorities() -> Vec<AuthorityDiscoveryId> {
			parachains_runtime_api_impl::relevant_authority_ids::<Runtime>()
		}
	}

	impl sp_session::SessionKeys<Block> for Runtime {
		fn generate_session_keys(seed: Option<Vec<u8>>) -> Vec<u8> {
			SessionKeys::generate(seed)
		}

		fn decode_session_keys(
			encoded: Vec<u8>,
		) -> Option<Vec<(Vec<u8>, sp_core::crypto::KeyTypeId)>> {
			SessionKeys::decode_into_raw_public_keys(&encoded)
		}
	}

	impl frame_system_rpc_runtime_api::AccountNonceApi<Block, AccountId, Nonce> for Runtime {
		fn account_nonce(account: AccountId) -> Nonce {
			System::account_nonce(account)
		}
	}

	impl pallet_transaction_payment_rpc_runtime_api::TransactionPaymentApi<
		Block,
		Balance,
	> for Runtime {
		fn query_info(uxt: <Block as BlockT>::Extrinsic, len: u32) -> RuntimeDispatchInfo<Balance> {
			TransactionPayment::query_info(uxt, len)
		}
		fn query_fee_details(uxt: <Block as BlockT>::Extrinsic, len: u32) -> FeeDetails<Balance> {
			TransactionPayment::query_fee_details(uxt, len)
		}
	}

	#[cfg(feature = "try-runtime")]
	impl frame_try_runtime::TryRuntime<Block> for Runtime {
		fn on_runtime_upgrade() -> Result<(Weight, Weight), sp_runtime::RuntimeString> {
			log::info!("try-runtime::on_runtime_upgrade westend.");
			let weight = Executive::try_runtime_upgrade()?;
			Ok((weight, BlockWeights::get().max_block))
		}
	}

	#[cfg(feature = "runtime-benchmarks")]
	impl frame_benchmarking::Benchmark<Block> for Runtime {
		fn dispatch_benchmark(
			config: frame_benchmarking::BenchmarkConfig,
		) -> Result<Vec<frame_benchmarking::BenchmarkBatch>, RuntimeString> {
			use frame_benchmarking::{Benchmarking, BenchmarkBatch, add_benchmark, TrackedStorageKey};
			// Trying to add benchmarks directly to the Session Pallet caused cyclic dependency issues.
			// To get around that, we separated the Session benchmarks into its own crate, which is why
			// we need these two lines below.
			use pallet_session_benchmarking::Pallet as SessionBench;
			use pallet_offences_benchmarking::Pallet as OffencesBench;
			use frame_system_benchmarking::Pallet as SystemBench;

			impl pallet_session_benchmarking::Config for Runtime {}
			impl pallet_offences_benchmarking::Config for Runtime {}
			impl frame_system_benchmarking::Config for Runtime {}

			let whitelist: Vec<TrackedStorageKey> = vec![
				// Block Number
				hex_literal::hex!("26aa394eea5630e07c48ae0c9558cef702a5c1b19ab7a04f536c519aca4983ac").to_vec().into(),
				// Total Issuance
				hex_literal::hex!("c2261276cc9d1f8598ea4b6a74b15c2f57c875e4cff74148e4628f264b974c80").to_vec().into(),
				// Execution Phase
				hex_literal::hex!("26aa394eea5630e07c48ae0c9558cef7ff553b5a9862a516939d82b3d3d8661a").to_vec().into(),
				// Event Count
				hex_literal::hex!("26aa394eea5630e07c48ae0c9558cef70a98fdbe9ce6c55837576c60c7af3850").to_vec().into(),
				// System Events
				hex_literal::hex!("26aa394eea5630e07c48ae0c9558cef780d41e5e16056765bc8461851072c9d7").to_vec().into(),
				// Treasury Account
				hex_literal::hex!("26aa394eea5630e07c48ae0c9558cef7b99d880ec681799c0cf30e8886371da95ecffd7b6c0f78751baa9d281e0bfa3a6d6f646c70792f74727372790000000000000000000000000000000000000000").to_vec().into(),
			];

			let mut batches = Vec::<BenchmarkBatch>::new();
			let params = (&config, &whitelist);

			// Polkadot
			// NOTE: Make sure to prefix these `runtime_common::` so that path resolves correctly
			// in the generated file.
			add_benchmark!(params, batches, runtime_common::auctions, Auctions);
			add_benchmark!(params, batches, runtime_common::crowdloan, Crowdloan);
			add_benchmark!(params, batches, runtime_common::paras_registrar, Registrar);
			add_benchmark!(params, batches, runtime_common::slots, Slots);
			// Substrate
			add_benchmark!(params, batches, pallet_balances, Balances);
			add_benchmark!(params, batches, pallet_election_provider_multi_phase, ElectionProviderMultiPhase);
			add_benchmark!(params, batches, pallet_identity, Identity);
			add_benchmark!(params, batches, pallet_im_online, ImOnline);
			add_benchmark!(params, batches, pallet_indices, Indices);
			add_benchmark!(params, batches, pallet_multisig, Multisig);
			add_benchmark!(params, batches, pallet_offences, OffencesBench::<Runtime>);
			add_benchmark!(params, batches, pallet_proxy, Proxy);
			add_benchmark!(params, batches, pallet_scheduler, Scheduler);
			add_benchmark!(params, batches, pallet_session, SessionBench::<Runtime>);
			add_benchmark!(params, batches, pallet_staking, Staking);
			add_benchmark!(params, batches, frame_system, SystemBench::<Runtime>);
			add_benchmark!(params, batches, pallet_timestamp, Timestamp);
			add_benchmark!(params, batches, pallet_utility, Utility);
			add_benchmark!(params, batches, pallet_vesting, Vesting);

			if batches.is_empty() { return Err("Benchmark not found for this pallet.".into()) }
			Ok(batches)
		}
	}
}<|MERGE_RESOLUTION|>--- conflicted
+++ resolved
@@ -329,20 +329,14 @@
 }
 
 parameter_types! {
-<<<<<<< HEAD
 	// phase durations. 1/4 of the last session for each.
-	pub const SignedPhase: u32 = EPOCH_DURATION_IN_BLOCKS / 4;
-	pub const UnsignedPhase: u32 = EPOCH_DURATION_IN_BLOCKS / 4;
-=======
-	// no signed phase for now, just unsigned.
-	pub const SignedPhase: u32 = 0;
+	pub const SignedPhase: u32 = EPOCH_DURATION_IN_SLOTS / 4;
 	pub const UnsignedPhase: u32 = EPOCH_DURATION_IN_SLOTS / 4;
->>>>>>> 71bd3e0d
 
 	// signed config
 	pub const SignedMaxSubmissions: u32 = 128;
-	pub const SignedRewardBase: Balance = 1 * DOLLARS;
-	pub const SignedDepositBase: Balance = 1 * DOLLARS;
+	pub const SignedRewardBase: Balance = 100 * CENTS;
+	pub const SignedDepositBase: Balance = 100 * CENTS;
 	pub const SignedDepositByte: Balance = 1 * CENTS;
 
 	// fallback: run election on-chain.
