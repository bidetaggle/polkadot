--- conflicted
+++ resolved
@@ -45,16 +45,6 @@
 [dev-dependencies]
 futures = "0.3.15"
 hex-literal = "0.3.1"
-<<<<<<< HEAD
-keyring = { package = "sp-keyring", git = "https://github.com/paritytech/substrate", branch = "kiz-staking-miner" }
-sp-trie = { git = "https://github.com/paritytech/substrate", branch = "kiz-staking-miner" }
-pallet-babe = { git = "https://github.com/paritytech/substrate", branch = "kiz-staking-miner" }
-sp-application-crypto = { git = "https://github.com/paritytech/substrate", branch = "kiz-staking-miner" }
-pallet-randomness-collective-flip = { git = "https://github.com/paritytech/substrate", branch = "kiz-staking-miner" }
-pallet-staking-reward-curve = { git = "https://github.com/paritytech/substrate", branch = "kiz-staking-miner" }
-pallet-treasury = { git = "https://github.com/paritytech/substrate", branch = "kiz-staking-miner" }
-frame-support-test = { git = "https://github.com/paritytech/substrate", branch = "kiz-staking-miner" }
-=======
 keyring = { package = "sp-keyring", git = "https://github.com/paritytech/substrate", branch = "master" }
 sp-trie = { git = "https://github.com/paritytech/substrate", branch = "master" }
 pallet-babe = { git = "https://github.com/paritytech/substrate", branch = "master" }
@@ -62,7 +52,6 @@
 pallet-staking-reward-curve = { git = "https://github.com/paritytech/substrate", branch = "master" }
 pallet-treasury = { git = "https://github.com/paritytech/substrate", branch = "master" }
 frame-support-test = { git = "https://github.com/paritytech/substrate", branch = "master" }
->>>>>>> ababff4b
 serde_json = "1.0.61"
 libsecp256k1 = "0.3.5"
 sp-version = { git = "https://github.com/paritytech/substrate", default-features = false , branch = "kiz-staking-miner" }
