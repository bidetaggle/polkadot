--- conflicted
+++ resolved
@@ -606,7 +606,6 @@
 
 		// Slash participants on a losing side.
 		{
-<<<<<<< HEAD
 			// a valid candidate, according to 2/3. Punish those on the 'against' side.
 			T::PunishValidators::punish_against_valid(
 				set.session,
@@ -618,23 +617,6 @@
 				set.session,
 				summary.slash_for,
 			);
-=======
-			if summary.new_flags.contains(DisputeStateFlags::FOR_SUPERMAJORITY) {
-				// a valid candidate, according to 2/3. Punish those on the 'against' side.
-				T::PunishValidators::punish_against_valid(
-					set.session,
-					summary.state.validators_against.iter_ones().map(|i| ValidatorIndex(i as _)),
-				);
-			}
-
-			if summary.new_flags.contains(DisputeStateFlags::AGAINST_SUPERMAJORITY) {
-				// an invalid candidate, according to 2/3. Punish those on the 'for' side.
-				T::PunishValidators::punish_for_invalid(
-					set.session,
-					summary.state.validators_for.iter_ones().map(|i| ValidatorIndex(i as _)),
-				);
-			}
->>>>>>> 1b4838da
 		}
 
 		<Disputes<T>>::insert(&set.session, &set.candidate_hash, &summary.state);
