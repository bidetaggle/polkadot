// Copyright 2020 Parity Technologies (UK) Ltd.
// This file is part of Cumulus.

// Substrate is free software: you can redistribute it and/or modify
// it under the terms of the GNU General Public License as published by
// the Free Software Foundation, either version 3 of the License, or
// (at your option) any later version.

// Substrate is distributed in the hope that it will be useful,
// but WITHOUT ANY WARRANTY; without even the implied warranty of
// MERCHANTABILITY or FITNESS FOR A PARTICULAR PURPOSE.  See the
// GNU General Public License for more details.

// You should have received a copy of the GNU General Public License
// along with Cumulus.  If not, see <http://www.gnu.org/licenses/>.

//! Cross-Consensus Message format data structures.

use core::result;
use parity_scale_codec::{Encode, Decode};

use super::{MultiLocation, Xcm};

#[derive(Clone, Encode, Decode, Eq, PartialEq, Debug, scale_info::TypeInfo)]
pub enum Error {
	Undefined,
	Overflow,
	/// The operation is intentionally unsupported.
	Unimplemented,
	UnhandledXcmVersion,
	UnhandledXcmMessage,
	UnhandledEffect,
	EscalationOfPrivilege,
	UntrustedReserveLocation,
	UntrustedTeleportLocation,
	DestinationBufferOverflow,
	/// The message and destination was recognized as being reachable but the operation could not be completed.
	/// A human-readable explanation of the specific issue is provided.
	SendFailed(#[codec(skip)] &'static str),
	/// The message and destination combination was not recognized as being reachable.
	CannotReachDestination(MultiLocation, Xcm<()>),
	MultiLocationFull,
	FailedToDecode,
	BadOrigin,
	ExceedsMaxMessageSize,
	FailedToTransactAsset(#[codec(skip)] &'static str),
	/// Execution of the XCM would potentially result in a greater weight used than the pre-specified
	/// weight limit. The amount that is potentially required is the parameter.
	WeightLimitReached(Weight),
	Wildcard,
	/// The case where an XCM message has specified a optional weight limit and the weight required for
	/// processing is too great.
	///
	/// Used by:
	/// - `Transact`
	TooMuchWeightRequired,
	/// The fees specified by the XCM message were not found in the holding account.
	///
	/// Used by:
	/// - `BuyExecution`
	NotHoldingFees,
	/// The weight of an XCM message is not computable ahead of execution. This generally means at least part
	/// of the message is invalid, which could be due to it containing overly nested structures or an invalid
	/// nested data segment (e.g. for the call in `Transact`).
	WeightNotComputable,
	/// The XCM did not pass the barrier condition for execution. The barrier condition differs on different
	/// chains and in different circumstances, but generally it means that the conditions surrounding the message
	/// were not such that the chain considers the message worth spending time executing. Since most chains
	/// lift the barrier to execution on appropriate payment, presentation of an NFT voucher, or based on the
	/// message origin, it means that none of those were the case.
	Barrier,
	/// Indicates that it is not possible for a location to have an asset be withdrawn or transferred from its
	/// ownership. This probably means it doesn't own (enough of) it, but may also indicate that it is under a
	/// lock, hold, freeze or is otherwise unavailable.
	NotWithdrawable,
	/// Indicates that the consensus system cannot deposit an asset under the ownership of a particular location.
	LocationCannotHold,
	/// The assets given to purchase weight is are insufficient for the weight desired.
	TooExpensive,
	/// The given asset is not handled.
	AssetNotFound,
}

impl From<()> for Error {
	fn from(_: ()) -> Self {
		Self::Undefined
	}
}

pub type Result = result::Result<(), Error>;

/// Local weight type; execution time in picoseconds.
pub type Weight = u64;

<<<<<<< HEAD
/// Outcome of an XCM excution.
#[derive(Clone, Encode, Decode, Eq, PartialEq, Debug, scale_info::TypeInfo)]
=======
/// Outcome of an XCM execution.
#[derive(Clone, Encode, Decode, Eq, PartialEq, Debug)]
>>>>>>> 85312288
pub enum Outcome {
	/// Execution completed successfully; given weight was used.
	Complete(Weight),
	/// Execution started, but did not complete successfully due to the given error; given weight was used.
	Incomplete(Weight, Error),
	/// Execution did not start due to the given error.
	Error(Error),
}

impl Outcome {
	pub fn ensure_complete(self) -> Result {
		match self {
			Outcome::Complete(_) => Ok(()),
			Outcome::Incomplete(_, e) => Err(e),
			Outcome::Error(e) => Err(e),
		}
	}
	pub fn ensure_execution(self) -> result::Result<Weight, Error> {
		match self {
			Outcome::Complete(w) => Ok(w),
			Outcome::Incomplete(w, _) => Ok(w),
			Outcome::Error(e) => Err(e),
		}
	}
	/// How much weight was used by the XCM execution attempt.
	pub fn weight_used(&self) -> Weight {
		match self {
			Outcome::Complete(w) => *w,
			Outcome::Incomplete(w, _) => *w,
			Outcome::Error(_) => 0,
		}
	}
}

/// Type of XCM message executor.
pub trait ExecuteXcm<Call> {
	/// Execute some XCM `message` from `origin` using no more than `weight_limit` weight. The weight limit is
	/// a basic hard-limit and the implementation may place further restrictions or requirements on weight and
	/// other aspects.
	fn execute_xcm(origin: MultiLocation, message: Xcm<Call>, weight_limit: Weight) -> Outcome {
		Self::execute_xcm_in_credit(origin, message, weight_limit, 0)
	}

	/// Execute some XCM `message` from `origin` using no more than `weight_limit` weight.
	///
	/// Some amount of `weight_credit` may be provided which, depending on the implementation, may allow
	/// execution without associated payment.
	fn execute_xcm_in_credit(
		origin: MultiLocation,
		message: Xcm<Call>,
		weight_limit: Weight,
		weight_credit: Weight,
	) -> Outcome;
}

impl<C> ExecuteXcm<C> for () {
	fn execute_xcm_in_credit(
		_origin: MultiLocation,
		_message: Xcm<C>,
		_weight_limit: Weight,
		_weight_credit: Weight,
	) -> Outcome {
		Outcome::Error(Error::Unimplemented)
	}
}

/// Utility for sending an XCM message.
///
/// These can be amalgamated in tuples to form sophisticated routing systems. In tuple format, each router might return
/// `CannotReachDestination` to pass the execution to the next sender item. Note that each `CannotReachDestination`
/// might alter the destination and the xcm message for to the next router.
///
///
/// # Example
/// ```rust
/// # use xcm::v0::{MultiLocation, Xcm, Junction, Error, OriginKind, SendXcm, Result};
/// # use parity_scale_codec::Encode;
///
/// /// A sender that only passes the message through and does nothing.
/// struct Sender1;
/// impl SendXcm for Sender1 {
///     fn send_xcm(destination: MultiLocation, message: Xcm<()>) -> Result {
///         return Err(Error::CannotReachDestination(destination, message))
///     }
/// }
///
/// /// A sender that accepts a message that has an X2 junction, otherwise stops the routing.
/// struct Sender2;
/// impl SendXcm for Sender2 {
///     fn send_xcm(destination: MultiLocation, message: Xcm<()>) -> Result {
///         if let MultiLocation::X2(j1, j2) = destination {
///             Ok(())
///         } else {
///             Err(Error::Undefined)
///         }
///     }
/// }
///
/// /// A sender that accepts a message from an X1 parent junction, passing through otherwise.
/// struct Sender3;
/// impl SendXcm for Sender3 {
///     fn send_xcm(destination: MultiLocation, message: Xcm<()>) -> Result {
///         match destination {
///             MultiLocation::X1(j) if j == Junction::Parent => Ok(()),
///             _ => Err(Error::CannotReachDestination(destination, message)),
///         }
///     }
/// }
///
/// // A call to send via XCM. We don't really care about this.
/// # fn main() {
/// let call: Vec<u8> = ().encode();
/// let message = Xcm::Transact { origin_type: OriginKind::Superuser, require_weight_at_most: 0, call: call.into() };
/// let destination = MultiLocation::X1(Junction::Parent);
///
/// assert!(
///     // Sender2 will block this.
///     <(Sender1, Sender2, Sender3) as SendXcm>::send_xcm(destination.clone(), message.clone())
///         .is_err()
/// );
///
/// assert!(
///     // Sender3 will catch this.
///     <(Sender1, Sender3) as SendXcm>::send_xcm(destination.clone(), message.clone())
///         .is_ok()
/// );
/// # }
/// ```
pub trait SendXcm {
	/// Send an XCM `message` to a given `destination`.
	///
	/// If it is not a destination which can be reached with this type but possibly could by others, then it *MUST*
	/// return `CannotReachDestination`. Any other error will cause the tuple implementation to exit early without
	/// trying other type fields.
	fn send_xcm(destination: MultiLocation, message: Xcm<()>) -> Result;
}

#[impl_trait_for_tuples::impl_for_tuples(30)]
impl SendXcm for Tuple {
	fn send_xcm(destination: MultiLocation, message: Xcm<()>) -> Result {
		for_tuples!( #(
			// we shadow `destination` and `message` in each expansion for the next one.
			let (destination, message) = match Tuple::send_xcm(destination, message) {
				Err(Error::CannotReachDestination(d, m)) => (d, m),
				o @ _ => return o,
			};
		)* );
		Err(Error::CannotReachDestination(destination, message))
	}
}<|MERGE_RESOLUTION|>--- conflicted
+++ resolved
@@ -92,13 +92,8 @@
 /// Local weight type; execution time in picoseconds.
 pub type Weight = u64;
 
-<<<<<<< HEAD
-/// Outcome of an XCM excution.
+/// Outcome of an XCM execution.
 #[derive(Clone, Encode, Decode, Eq, PartialEq, Debug, scale_info::TypeInfo)]
-=======
-/// Outcome of an XCM execution.
-#[derive(Clone, Encode, Decode, Eq, PartialEq, Debug)]
->>>>>>> 85312288
 pub enum Outcome {
 	/// Execution completed successfully; given weight was used.
 	Complete(Weight),
