--- conflicted
+++ resolved
@@ -6,14 +6,8 @@
 
 [dependencies]
 futures = "0.3.12"
-<<<<<<< HEAD
-tracing = "0.1.22"
-tracing-futures = "0.2.4"
-sp-blockchain = { git = "https://github.com/paritytech/substrate", branch = "polkadot-v0.8.29" }
-=======
 tracing = "0.1.25"
 sp-blockchain = { git = "https://github.com/paritytech/substrate", branch = "polkadot-v0.8.30" }
->>>>>>> 6d781dda
 polkadot-primitives = { path = "../../../primitives" }
 polkadot-subsystem = { package = "polkadot-node-subsystem", path = "../../subsystem" }
 polkadot-node-subsystem-util = { path = "../../subsystem-util" }
@@ -22,8 +16,4 @@
 futures = { version = "0.3.12", features = ["thread-pool"] }
 maplit = "1.0.2"
 polkadot-node-subsystem-test-helpers = { path = "../../subsystem-test-helpers" }
-<<<<<<< HEAD
-sp-core = { git = "https://github.com/paritytech/substrate", branch = "polkadot-v0.8.29" }
-=======
-sp-core = { git = "https://github.com/paritytech/substrate", branch = "polkadot-v0.8.30" }
->>>>>>> 6d781dda
+sp-core = { git = "https://github.com/paritytech/substrate", branch = "polkadot-v0.8.30" }