[package]
name = "polkadot-node-core-approval-voting"
version = "0.1.0"
authors = ["Parity Technologies <admin@parity.io>"]
edition = "2018"

[dependencies]
futures = "0.3.8"
futures-timer = "3.0.2"
parity-scale-codec = { version = "2.0.0", default-features = false, features = ["bit-vec", "derive"] }
tracing = "0.1.22"
tracing-futures = "0.2.4"
bitvec = { version = "0.20.1", default-features = false, features = ["alloc"] }
merlin = "2.0"
schnorrkel = "0.9.1"

polkadot-subsystem = { package = "polkadot-node-subsystem", path = "../../subsystem" }
polkadot-overseer = { path = "../../overseer" }
polkadot-primitives = { path = "../../../primitives" }
polkadot-node-primitives = { path = "../../primitives" }

<<<<<<< HEAD
sc-client-api = { git = "https://github.com/paritytech/substrate", default-features = false , branch = "rococo-v1" }
sp-consensus-slots = { git = "https://github.com/paritytech/substrate", default-features = false , branch = "rococo-v1" }
sp-blockchain = { git = "https://github.com/paritytech/substrate", default-features = false , branch = "rococo-v1" }
=======
sc-client-api = { git = "https://github.com/paritytech/substrate", branch = "master", default-features = false }
sc-keystore = { git = "https://github.com/paritytech/substrate", branch = "master", default-features = false }
sp-consensus-slots = { git = "https://github.com/paritytech/substrate", branch = "master", default-features = false }
sp-blockchain = { git = "https://github.com/paritytech/substrate", branch = "master", default-features = false }
sp-application-crypto = { git = "https://github.com/paritytech/substrate", branch = "master", default-features = false, features = ["full_crypto"] }
sp-runtime = { git = "https://github.com/paritytech/substrate", branch = "master", default-features = false }
>>>>>>> 35ea1c4b

[dev-dependencies]
parking_lot = "0.11.1"
rand_core = "0.5.1" # should match schnorrkel
sp-keyring = { git = "https://github.com/paritytech/substrate", branch = "master" }
sp-keystore = { git = "https://github.com/paritytech/substrate", branch = "master" }
sp-core = { git = "https://github.com/paritytech/substrate", branch = "master" }
sp-consensus-babe = { git = "https://github.com/paritytech/substrate", branch = "master" }
maplit = "1.0.2"
polkadot-node-subsystem-test-helpers = { path = "../../subsystem-test-helpers" }
assert_matches = "1.4.0"<|MERGE_RESOLUTION|>--- conflicted
+++ resolved
@@ -19,26 +19,20 @@
 polkadot-primitives = { path = "../../../primitives" }
 polkadot-node-primitives = { path = "../../primitives" }
 
-<<<<<<< HEAD
 sc-client-api = { git = "https://github.com/paritytech/substrate", default-features = false , branch = "rococo-v1" }
+sc-keystore = { git = "https://github.com/paritytech/substrate", default-features = false , branch = "rococo-v1" }
 sp-consensus-slots = { git = "https://github.com/paritytech/substrate", default-features = false , branch = "rococo-v1" }
 sp-blockchain = { git = "https://github.com/paritytech/substrate", default-features = false , branch = "rococo-v1" }
-=======
-sc-client-api = { git = "https://github.com/paritytech/substrate", branch = "master", default-features = false }
-sc-keystore = { git = "https://github.com/paritytech/substrate", branch = "master", default-features = false }
-sp-consensus-slots = { git = "https://github.com/paritytech/substrate", branch = "master", default-features = false }
-sp-blockchain = { git = "https://github.com/paritytech/substrate", branch = "master", default-features = false }
-sp-application-crypto = { git = "https://github.com/paritytech/substrate", branch = "master", default-features = false, features = ["full_crypto"] }
-sp-runtime = { git = "https://github.com/paritytech/substrate", branch = "master", default-features = false }
->>>>>>> 35ea1c4b
+sp-application-crypto = { git = "https://github.com/paritytech/substrate", default-features = false, features = ["full_crypto"] , branch = "rococo-v1" }
+sp-runtime = { git = "https://github.com/paritytech/substrate", default-features = false , branch = "rococo-v1" }
 
 [dev-dependencies]
 parking_lot = "0.11.1"
 rand_core = "0.5.1" # should match schnorrkel
-sp-keyring = { git = "https://github.com/paritytech/substrate", branch = "master" }
-sp-keystore = { git = "https://github.com/paritytech/substrate", branch = "master" }
-sp-core = { git = "https://github.com/paritytech/substrate", branch = "master" }
-sp-consensus-babe = { git = "https://github.com/paritytech/substrate", branch = "master" }
+sp-keyring = { git = "https://github.com/paritytech/substrate", branch = "rococo-v1" }
+sp-keystore = { git = "https://github.com/paritytech/substrate", branch = "rococo-v1" }
+sp-core = { git = "https://github.com/paritytech/substrate", branch = "rococo-v1" }
+sp-consensus-babe = { git = "https://github.com/paritytech/substrate", branch = "rococo-v1" }
 maplit = "1.0.2"
 polkadot-node-subsystem-test-helpers = { path = "../../subsystem-test-helpers" }
 assert_matches = "1.4.0"