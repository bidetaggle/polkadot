// Copyright 2020 Parity Technologies (UK) Ltd.
// This file is part of Polkadot.

// Polkadot is free software: you can redistribute it and/or modify
// it under the terms of the GNU General Public License as published by
// the Free Software Foundation, either version 3 of the License, or
// (at your option) any later version.

// Polkadot is distributed in the hope that it will be useful,
// but WITHOUT ANY WARRANTY; without even the implied warranty of
// MERCHANTABILITY or FITNESS FOR A PARTICULAR PURPOSE.  See the
// GNU General Public License for more details.

// You should have received a copy of the GNU General Public License
// along with Polkadot.  If not, see <http://www.gnu.org/licenses/>.

use std::collections::{HashMap, HashSet};

use futures::{FutureExt, channel::oneshot};
use sp_core::Pair;

use polkadot_primitives::v1::{AuthorityDiscoveryId, CandidateHash, CandidateReceipt, CollatorPair, CoreIndex, CoreState, GroupIndex, Hash, Id as ParaId};
use polkadot_subsystem::{
	FromOverseer, OverseerSignal, PerLeafSpan, SubsystemContext, jaeger,
	messages::{
		AllMessages, CollatorProtocolMessage, NetworkBridgeEvent, NetworkBridgeMessage,
	},
};
use polkadot_node_network_protocol::{
	OurView, PeerId, View, peer_set::PeerSet,
	request_response::{
		IncomingRequest,
		v1::{CollationFetchingRequest, CollationFetchingResponse},
	},
	v1 as protocol_v1,
	UnifiedReputationChange as Rep,
};
use polkadot_node_subsystem_util::{
	metrics::{self, prometheus},
	runtime::{RuntimeInfo, get_availability_cores, get_group_rotation_info}
};
use polkadot_node_primitives::{SignedFullStatement, Statement, PoV};

use crate::error::{Fatal, NonFatal, log_error};
use super::{LOG_TARGET,  Result};

const COST_UNEXPECTED_MESSAGE: Rep = Rep::CostMinor("An unexpected message");

#[derive(Clone, Default)]
pub struct Metrics(Option<MetricsInner>);

impl Metrics {
	fn on_advertisment_made(&self) {
		if let Some(metrics) = &self.0 {
			metrics.advertisements_made.inc();
		}
	}

	fn on_collation_sent(&self) {
		if let Some(metrics) = &self.0 {
			metrics.collations_sent.inc();
		}
	}

	/// Provide a timer for `process_msg` which observes on drop.
	fn time_process_msg(&self) -> Option<prometheus::prometheus::HistogramTimer> {
		self.0.as_ref().map(|metrics| metrics.process_msg.start_timer())
	}
}

#[derive(Clone)]
struct MetricsInner {
	advertisements_made: prometheus::Counter<prometheus::U64>,
	collations_sent: prometheus::Counter<prometheus::U64>,
	process_msg: prometheus::Histogram,
}

impl metrics::Metrics for Metrics {
	fn try_register(registry: &prometheus::Registry)
		-> std::result::Result<Self, prometheus::PrometheusError>
	{
		let metrics = MetricsInner {
			advertisements_made: prometheus::register(
				prometheus::Counter::new(
					"parachain_collation_advertisements_made_total",
					"A number of collation advertisements sent to validators.",
				)?,
				registry,
			)?,
			collations_sent: prometheus::register(
				prometheus::Counter::new(
					"parachain_collations_sent_total",
					"A number of collations sent to validators.",
				)?,
				registry,
			)?,
			process_msg: prometheus::register(
				prometheus::Histogram::with_opts(
					prometheus::HistogramOpts::new(
						"parachain_collator_protocol_collator_process_msg",
						"Time spent within `collator_protocol_collator::process_msg`",
					)
				)?,
				registry,
			)?,
		};

		Ok(Metrics(Some(metrics)))
	}
}

/// The group of validators that is assigned to our para at a given point of time.
///
/// This structure is responsible for keeping track of which validators belong to a certain group for a para. It also
/// stores a mapping from [`PeerId`] to [`ValidatorId`] as we learn about it over the lifetime of this object. Besides
/// that it also keeps track to which validators we advertised our collation.
#[derive(Debug)]
struct ValidatorGroup {
	/// All [`AuthorityDiscoveryId`]'s that are assigned to us in this group.
	discovery_ids: HashSet<AuthorityDiscoveryId>,
	/// All [`ValidatorId`]'s of the current group to that we advertised our collation.
	advertised_to: HashSet<AuthorityDiscoveryId>,
}

impl ValidatorGroup {
	/// Returns `true` if we should advertise our collation to the given peer.
	fn should_advertise_to(&self, peer_ids: &HashMap<PeerId, AuthorityDiscoveryId>, peer: &PeerId)
		-> bool {
		match peer_ids.get(peer) {
			Some(discovery_id) => !self.advertised_to.contains(discovery_id),
			None => false,
		}
	}

	/// Should be called after we advertised our collation to the given `peer` to keep track of it.
	fn advertised_to_peer(&mut self, peer_ids: &HashMap<PeerId, AuthorityDiscoveryId>, peer: &PeerId) {
		if let Some(validator_id) = peer_ids.get(peer) {
			self.advertised_to.insert(validator_id.clone());
		}
	}
}

impl From<HashSet<AuthorityDiscoveryId>> for ValidatorGroup {
	fn from(discovery_ids: HashSet<AuthorityDiscoveryId>) -> Self {
		Self {
			discovery_ids,
			advertised_to: HashSet::new(),
		}
	}
}

/// The status of a collation as seen from the collator.
enum CollationStatus {
	/// The collation was created, but we did not advertise it to any validator.
	Created,
	/// The collation was advertised to at least one validator.
	Advertised,
	/// The collation was requested by at least one validator.
	Requested,
}

impl CollationStatus {
	/// Advance to the [`Self::Advertised`] status.
	///
	/// This ensures that `self` isn't already [`Self::Requested`].
	fn advance_to_advertised(&mut self) {
		if !matches!(self, Self::Requested) {
			*self = Self::Advertised;
		}
	}

	/// Advance to the [`Self::Requested`] status.
	fn advance_to_requested(&mut self) {
		*self = Self::Requested;
	}
}

/// A collation built by the collator.
struct Collation {
	receipt: CandidateReceipt,
	pov: PoV,
	status: CollationStatus,
}

struct State {
	/// Our network peer id.
	local_peer_id: PeerId,

	/// Our collator pair.
	collator_pair: CollatorPair,

	/// The para this collator is collating on.
	/// Starts as `None` and is updated with every `CollateOn` message.
	collating_on: Option<ParaId>,

	/// Track all active peers and their views
	/// to determine what is relevant to them.
	peer_views: HashMap<PeerId, View>,

	/// Our own view.
	view: OurView,

	/// Span per relay parent.
	span_per_relay_parent: HashMap<Hash, PerLeafSpan>,

	/// Possessed collations.
	///
	/// We will keep up to one local collation per relay-parent.
	collations: HashMap<Hash, Collation>,

	/// The result senders per collation.
	collation_result_senders: HashMap<CandidateHash, oneshot::Sender<SignedFullStatement>>,

	/// Our validator groups per active leaf.
	our_validators_groups: HashMap<Hash, ValidatorGroup>,

	/// The mapping from [`PeerId`] to [`ValidatorId`]. This is filled over time as we learn the [`PeerId`]'s by `PeerConnected` events.
	peer_ids: HashMap<PeerId, AuthorityDiscoveryId>,

	/// Metrics.
	metrics: Metrics,
}

impl State {
	/// Creates a new `State` instance with the given parameters and setting all remaining
	/// state fields to their default values (i.e. empty).
	fn new(local_peer_id: PeerId, collator_pair: CollatorPair, metrics: Metrics) -> State {
		State {
			local_peer_id,
			collator_pair,
			metrics,
			collating_on: Default::default(),
			peer_views: Default::default(),
			view: Default::default(),
			span_per_relay_parent: Default::default(),
			collations: Default::default(),
			collation_result_senders: Default::default(),
			our_validators_groups: Default::default(),
			peer_ids: Default::default(),
		}
	}

	/// Get all peers which have the given relay parent in their view.
	fn peers_interested_in_leaf(&self, relay_parent: &Hash) -> Vec<PeerId> {
		self.peer_views
			.iter()
			.filter(|(_, v)| v.contains(relay_parent))
			.map(|(peer, _)| *peer)
			.collect()
	}
}

/// Distribute a collation.
///
/// Figure out the core our para is assigned to and the relevant validators.
/// Issue a connection request to these validators.
/// If the para is not scheduled or next up on any core, at the relay-parent,
/// or the relay-parent isn't in the active-leaves set, we ignore the message
/// as it must be invalid in that case - although this indicates a logic error
/// elsewhere in the node.
#[tracing::instrument(level = "trace", skip(ctx, runtime, state, pov), fields(subsystem = LOG_TARGET))]
async fn distribute_collation(
	ctx: &mut impl SubsystemContext<AllMessages>,
	runtime: &mut RuntimeInfo,
	state: &mut State,
	id: ParaId,
	receipt: CandidateReceipt,
	pov: PoV,
	result_sender: Option<oneshot::Sender<SignedFullStatement>>,
) -> Result<()> {
	let relay_parent = receipt.descriptor.relay_parent;

	// This collation is not in the active-leaves set.
	if !state.view.contains(&relay_parent) {
		tracing::warn!(
			target: LOG_TARGET,
			?relay_parent,
			"distribute collation message parent is outside of our view",
		);

		return Ok(());
	}

	// We have already seen collation for this relay parent.
	if state.collations.contains_key(&relay_parent) {
		return Ok(());
	}

	// Determine which core the para collated-on is assigned to.
	// If it is not scheduled then ignore the message.
	let (our_core, num_cores) = match determine_core(ctx, id, relay_parent).await? {
		Some(core) => core,
		None => {
			tracing::warn!(
				target: LOG_TARGET,
				para_id = %id,
				?relay_parent,
				"looks like no core is assigned to {} at {}", id, relay_parent,
			);

			return Ok(())
		}
	};

	// Determine the group on that core and the next group on that core.
	let (current_validators, next_validators) =
		determine_our_validators(ctx, runtime, our_core, num_cores, relay_parent,).await?;

	if current_validators.validators.is_empty() && next_validators.validators.is_empty() {
		tracing::warn!(
			target: LOG_TARGET,
			core = ?our_core,
			"there are no validators assigned to core",
		);

		return Ok(());
	}

	tracing::debug!(
		target: LOG_TARGET,
		para_id = %id,
		relay_parent = %relay_parent,
		candidate_hash = ?receipt.hash(),
		pov_hash = ?pov.hash(),
		core = ?our_core,
		?current_validators,
		?next_validators,
		"Accepted collation, connecting to validators."
	);

	let validator_group: HashSet<_> = current_validators.validators.iter().map(Clone::clone).collect();

	// Issue a discovery request for the validators of the current group and the next group:
	connect_to_validators(
		ctx,
		current_validators.validators
			.into_iter()
			.chain(next_validators.validators.into_iter())
			.collect(),
	).await;

	state.our_validators_groups.insert(relay_parent, validator_group.into());

	if let Some(result_sender) = result_sender {
		state.collation_result_senders.insert(receipt.hash(), result_sender);
	}

	state.collations.insert(relay_parent, Collation { receipt, pov, status: CollationStatus::Created });

	// Make sure already connected peers get collations:
	for peer_id in state.peers_interested_in_leaf(&relay_parent) {
		advertise_collation(ctx, state, relay_parent, peer_id).await;
	}

	Ok(())
}

/// Get the Id of the Core that is assigned to the para being collated on if any
/// and the total number of cores.
#[tracing::instrument(level = "trace", skip(ctx), fields(subsystem = LOG_TARGET))]
async fn determine_core(
	ctx: &mut impl SubsystemContext<AllMessages>,
	para_id: ParaId,
	relay_parent: Hash,
) -> Result<Option<(CoreIndex, usize)>> {
	let cores = get_availability_cores(ctx, relay_parent).await?;

	for (idx, core) in cores.iter().enumerate() {
		if let CoreState::Scheduled(occupied) = core {
			if occupied.para_id == para_id {
				return Ok(Some(((idx as u32).into(), cores.len())));
			}
		}
	}
	Ok(None)
}

/// Validators of a particular group index.
#[derive(Debug)]
struct GroupValidators {
	/// The group those validators belong to.
	group: GroupIndex,
	/// The validators of above group (their discovery keys).
	validators: Vec<AuthorityDiscoveryId>,
}

/// Figure out current and next group of validators assigned to the para being collated on.
///
/// Returns [`ValidatorId`]'s of current and next group as determined based on the `relay_parent`.
#[tracing::instrument(level = "trace", skip(ctx, runtime), fields(subsystem = LOG_TARGET))]
async fn determine_our_validators(
	ctx: &mut impl SubsystemContext<AllMessages>,
	runtime: &mut RuntimeInfo,
	core_index: CoreIndex,
	cores: usize,
	relay_parent: Hash,
) -> Result<(GroupValidators, GroupValidators)> {
	let info = &runtime.get_session_info(ctx, relay_parent).await?.session_info;
	tracing::debug!(target: LOG_TARGET, ?info, "Received info");
	let groups = &info.validator_groups;
	let rotation_info = get_group_rotation_info(ctx, relay_parent).await?;

	let current_group_index = rotation_info.group_for_core(core_index, cores);
	let current_validators = groups.get(current_group_index.0 as usize).map(|v| v.as_slice()).unwrap_or_default();

	let next_group_idx = (current_group_index.0 as usize + 1) % groups.len();
	let next_validators = groups.get(next_group_idx).map(|v| v.as_slice()).unwrap_or_default();

	let validators = &info.discovery_keys;

	let current_validators = current_validators.iter().map(|i| validators[i.0 as usize].clone()).collect();
	let next_validators = next_validators.iter().map(|i| validators[i.0 as usize].clone()).collect();

	let current_validators = GroupValidators {
		group: current_group_index,
		validators: current_validators,
	};
	let next_validators = GroupValidators {
		group: GroupIndex(next_group_idx as u32),
		validators: next_validators,
	};

	Ok((current_validators, next_validators))
}

/// Issue a `Declare` collation message to the given `peer`.
#[tracing::instrument(level = "trace", skip(ctx, state), fields(subsystem = LOG_TARGET))]
async fn declare(
	ctx: &mut impl SubsystemContext<Message = CollatorProtocolMessage>,
	state: &mut State,
	peer: PeerId,
) {
	let declare_signature_payload = protocol_v1::declare_signature_payload(&state.local_peer_id);

	if let Some(para_id) = state.collating_on {
		let wire_message = protocol_v1::CollatorProtocolMessage::Declare(
			state.collator_pair.public(),
			para_id,
			state.collator_pair.sign(&declare_signature_payload),
		);

		ctx.send_message(AllMessages::NetworkBridge(
			NetworkBridgeMessage::SendCollationMessage(
				vec![peer],
				protocol_v1::CollationProtocol::CollatorProtocol(wire_message),
			)
		)).await;
	}
}

/// Issue a connection request to a set of validators and
/// revoke the previous connection request.
#[tracing::instrument(level = "trace", skip(ctx), fields(subsystem = LOG_TARGET))]
async fn connect_to_validators(
<<<<<<< HEAD
	ctx: &mut impl SubsystemContext<AllMessages>,
	state: &mut State,
	group: GroupValidators,
=======
	ctx: &mut impl SubsystemContext,
	validator_ids: Vec<AuthorityDiscoveryId>,
>>>>>>> a886a4be
)  {
	// ignore address resolution failure
	// will reissue a new request on new collation
	let (failed, _) = oneshot::channel();
	ctx.send_message(AllMessages::NetworkBridge(NetworkBridgeMessage::ConnectToValidators {
		validator_ids, peer_set: PeerSet::Collation, failed,
	})).await;
}

/// Advertise collation to the given `peer`.
///
/// This will only advertise a collation if there exists one for the given `relay_parent` and the given `peer` is
/// set as validator for our para at the given `relay_parent`.
#[tracing::instrument(level = "trace", skip(ctx, state), fields(subsystem = LOG_TARGET))]
async fn advertise_collation(
	ctx: &mut impl SubsystemContext<AllMessages>,
	state: &mut State,
	relay_parent: Hash,
	peer: PeerId,
) {
	let should_advertise = state.our_validators_groups
		.get(&relay_parent)
		.map(|g| g.should_advertise_to(&state.peer_ids, &peer))
		.unwrap_or(false);

	match (state.collations.get_mut(&relay_parent), should_advertise) {
		(None, _) => {
			tracing::trace!(
				target: LOG_TARGET,
				?relay_parent,
				peer_id = %peer,
				"No collation to advertise.",
			);
			return
		},
		(_, false) => {
			tracing::debug!(
				target: LOG_TARGET,
				?relay_parent,
				peer_id = %peer,
				"Not advertising collation as we already advertised it to this validator.",
			);
			return
		}
		(Some(collation), true) => {
			tracing::debug!(
				target: LOG_TARGET,
				?relay_parent,
				peer_id = %peer,
				"Advertising collation.",
			);
			collation.status.advance_to_advertised()
		},
	}

	let wire_message = protocol_v1::CollatorProtocolMessage::AdvertiseCollation(
		relay_parent,
	);

	ctx.send_message(AllMessages::NetworkBridge(
		NetworkBridgeMessage::SendCollationMessage(
			vec![peer.clone()],
			protocol_v1::CollationProtocol::CollatorProtocol(wire_message),
		)
	)).await;

	if let Some(validators) = state.our_validators_groups.get_mut(&relay_parent) {
		validators.advertised_to_peer(&state.peer_ids, &peer);
	}

	state.metrics.on_advertisment_made();
}

/// The main incoming message dispatching switch.
#[tracing::instrument(level = "trace", skip(ctx, runtime, state), fields(subsystem = LOG_TARGET))]
async fn process_msg(
	ctx: &mut impl SubsystemContext<Message = CollatorProtocolMessage>,
	runtime: &mut RuntimeInfo,
	state: &mut State,
	msg: CollatorProtocolMessage,
) -> Result<()> {
	use CollatorProtocolMessage::*;

	let _timer = state.metrics.time_process_msg();

	match msg {
		CollateOn(id) => {
			state.collating_on = Some(id);
		}
		DistributeCollation(receipt, pov, result_sender) => {
			let _span1 = state.span_per_relay_parent
				.get(&receipt.descriptor.relay_parent).map(|s| s.child("distributing-collation"));
			let _span2 = jaeger::Span::new(&pov, "distributing-collation");
			match state.collating_on {
				Some(id) if receipt.descriptor.para_id != id => {
					// If the ParaId of a collation requested to be distributed does not match
					// the one we expect, we ignore the message.
					tracing::warn!(
						target: LOG_TARGET,
						para_id = %receipt.descriptor.para_id,
						collating_on = %id,
						"DistributeCollation for unexpected para_id",
					);
				}
				Some(id) => {
					distribute_collation(ctx, runtime, state, id, receipt, pov, result_sender).await?;
				}
				None => {
					tracing::warn!(
						target: LOG_TARGET,
						para_id = %receipt.descriptor.para_id,
						"DistributeCollation message while not collating on any",
					);
				}
			}
		}
		FetchCollation(_, _, _, _) => {
			tracing::warn!(
				target: LOG_TARGET,
				"FetchCollation message is not expected on the collator side of the protocol",
			);
		}
		ReportCollator(_) => {
			tracing::warn!(
				target: LOG_TARGET,
				"ReportCollator message is not expected on the collator side of the protocol",
			);
		}
		NoteGoodCollation(_) => {
			tracing::warn!(
				target: LOG_TARGET,
				"NoteGoodCollation message is not expected on the collator side of the protocol",
			);
		}
		NotifyCollationSeconded(_, _, _) => {
			tracing::warn!(
				target: LOG_TARGET,
				"NotifyCollationSeconded message is not expected on the collator side of the protocol",
			);
		}
		NetworkBridgeUpdateV1(event) => {
			if let Err(e) = handle_network_msg(
				ctx,
				runtime,
				state,
				event,
			).await {
				tracing::warn!(
					target: LOG_TARGET,
					err = ?e,
					"Failed to handle incoming network message",
				);
			}
		},
		CollationFetchingRequest(incoming) => {
			let _span = state.span_per_relay_parent.get(&incoming.payload.relay_parent).map(|s| s.child("request-collation"));
			match state.collating_on {
				Some(our_para_id) => {
					if our_para_id == incoming.payload.para_id {
						let (receipt, pov) = if let Some(collation) = state.collations.get_mut(&incoming.payload.relay_parent) {
							collation.status.advance_to_requested();
							(collation.receipt.clone(), collation.pov.clone())
						} else {
							tracing::warn!(
								target: LOG_TARGET,
								relay_parent = %incoming.payload.relay_parent,
								"received a `RequestCollation` for a relay parent we don't have collation stored.",
							);

							return Ok(());
						};

						let _span = _span.as_ref().map(|s| s.child("sending"));
						send_collation(state, incoming, receipt, pov).await;
					} else {
						tracing::warn!(
							target: LOG_TARGET,
							for_para_id = %incoming.payload.para_id,
							our_para_id = %our_para_id,
							"received a `CollationFetchingRequest` for unexpected para_id",
						);
					}
				}
				None => {
					tracing::warn!(
						target: LOG_TARGET,
						for_para_id = %incoming.payload.para_id,
						"received a `RequestCollation` while not collating on any para",
					);
				}
			}
		}
	}

	Ok(())
}

/// Issue a response to a previously requested collation.
#[tracing::instrument(level = "trace", skip(state, pov), fields(subsystem = LOG_TARGET))]
async fn send_collation(
	state: &mut State,
	request: IncomingRequest<CollationFetchingRequest>,
	receipt: CandidateReceipt,
	pov: PoV,
) {
	if let Err(_) = request.send_response(CollationFetchingResponse::Collation(receipt, pov)) {
		tracing::warn!(
			target: LOG_TARGET,
			"Sending collation response failed",
		);
	}
	state.metrics.on_collation_sent();
}

/// A networking messages switch.
#[tracing::instrument(level = "trace", skip(ctx, runtime, state), fields(subsystem = LOG_TARGET))]
async fn handle_incoming_peer_message(
	ctx: &mut impl SubsystemContext<AllMessages>,
	runtime: &mut RuntimeInfo,
	state: &mut State,
	origin: PeerId,
	msg: protocol_v1::CollatorProtocolMessage,
) -> Result<()> {
	use protocol_v1::CollatorProtocolMessage::*;

	match msg {
		Declare(_, _, _) => {
			tracing::trace!(
				target: LOG_TARGET,
				?origin,
				"Declare message is not expected on the collator side of the protocol",
			);

			// If we are declared to, this is another collator, and we should disconnect.
			ctx.send_message(
				NetworkBridgeMessage::DisconnectPeer(origin, PeerSet::Collation).into()
			).await;
		}
		AdvertiseCollation(_) => {
			tracing::trace!(
				target: LOG_TARGET,
				?origin,
				"AdvertiseCollation message is not expected on the collator side of the protocol",
			);

			ctx.send_message(
				NetworkBridgeMessage::ReportPeer(origin.clone(), COST_UNEXPECTED_MESSAGE).into()
			).await;

			// If we are advertised to, this is another collator, and we should disconnect.
			ctx.send_message(
				NetworkBridgeMessage::DisconnectPeer(origin, PeerSet::Collation).into()
			).await;
		}
		CollationSeconded(relay_parent, statement) => {
			if !matches!(statement.unchecked_payload(), Statement::Seconded(_)) {
				tracing::warn!(
					target: LOG_TARGET,
					?statement,
					?origin,
					"Collation seconded message received with none-seconded statement.",
				);
			} else {
				let statement = runtime.check_signature(ctx, relay_parent, statement)
					.await?
					.map_err(NonFatal::InvalidStatementSignature)?;

				let removed = state.collation_result_senders
					.remove(&statement.payload().candidate_hash());

				if let Some(sender) = removed {
					tracing::trace!(
						target: LOG_TARGET,
						?statement,
						?origin,
						"received a `CollationSeconded`",
					);
					let _ = sender.send(statement);
				}
			}
		}
	}

	Ok(())
}

/// Our view has changed.
#[tracing::instrument(level = "trace", skip(ctx, state), fields(subsystem = LOG_TARGET))]
async fn handle_peer_view_change(
	ctx: &mut impl SubsystemContext<Message = CollatorProtocolMessage>,
	state: &mut State,
	peer_id: PeerId,
	view: View,
) {
	let current = state.peer_views.entry(peer_id.clone()).or_default();

	let added: Vec<Hash> = view.difference(&*current).cloned().collect();

	*current = view;

	for added in added.into_iter() {
		advertise_collation(ctx, state, added, peer_id.clone()).await;
	}
}

/// Bridge messages switch.
#[tracing::instrument(level = "trace", skip(ctx, runtime, state), fields(subsystem = LOG_TARGET))]
async fn handle_network_msg(
	ctx: &mut impl SubsystemContext<Message = CollatorProtocolMessage>,
	runtime: &mut RuntimeInfo,
	state: &mut State,
	bridge_message: NetworkBridgeEvent<protocol_v1::CollatorProtocolMessage>,
) -> Result<()> {
	use NetworkBridgeEvent::*;

	match bridge_message {
		PeerConnected(peer_id, observed_role, maybe_authority) => {
			// If it is possible that a disconnected validator would attempt a reconnect
			// it should be handled here.
			tracing::trace!(
				target: LOG_TARGET,
				?peer_id,
				?observed_role,
				"Peer connected",
			);
			if let Some(authority) = maybe_authority {
				tracing::trace!(
					target: LOG_TARGET,
					?authority,
					?peer_id,
					"Connected to requested validator"
				);
				state.peer_ids.insert(peer_id, authority);

				declare(ctx, state, peer_id).await;
			}
		}
		PeerViewChange(peer_id, view) => {
			tracing::trace!(
				target: LOG_TARGET,
				?peer_id,
				?view,
				"Peer view change",
			);
			handle_peer_view_change(ctx, state, peer_id, view).await;
		}
		PeerDisconnected(peer_id) => {
			tracing::trace!(
				target: LOG_TARGET,
				?peer_id,
				"Peer disconnected",
			);
			state.peer_views.remove(&peer_id);
			state.peer_ids.remove(&peer_id);
		}
		OurViewChange(view) => {
			tracing::trace!(
				target: LOG_TARGET,
				?view,
				"Own view change",
			);
			handle_our_view_change(state, view).await?;
		}
		PeerMessage(remote, msg) => {
			handle_incoming_peer_message(ctx, runtime, state, remote, msg).await?;
		}
	}

	Ok(())
}

/// Handles our view changes.
#[tracing::instrument(level = "trace", skip(state), fields(subsystem = LOG_TARGET))]
async fn handle_our_view_change(
	state: &mut State,
	view: OurView,
) -> Result<()> {
	for removed in state.view.difference(&view) {
		tracing::debug!(target: LOG_TARGET, relay_parent = ?removed, "Removing relay parent because our view changed.");

		if let Some(collation) = state.collations.remove(removed) {
			state.collation_result_senders.remove(&collation.receipt.hash());

			match collation.status {
				CollationStatus::Created => tracing::warn!(
					target: LOG_TARGET,
					candidate_hash = ?collation.receipt.hash(),
					pov_hash = ?collation.pov.hash(),
					"Collation wasn't advertised to any validator.",
				),
				CollationStatus::Advertised => tracing::debug!(
					target: LOG_TARGET,
					candidate_hash = ?collation.receipt.hash(),
					pov_hash = ?collation.pov.hash(),
					"Collation was advertised but not requested by any validator.",
				),
				CollationStatus::Requested => tracing::debug!(
					target: LOG_TARGET,
					candidate_hash = ?collation.receipt.hash(),
					pov_hash = ?collation.pov.hash(),
					"Collation was requested.",
				)
			}
		}
		state.our_validators_groups.remove(removed);
		state.span_per_relay_parent.remove(removed);
	}

	state.view = view;

	Ok(())
}

/// The collator protocol collator side main loop.
#[tracing::instrument(skip(ctx, collator_pair, metrics), fields(subsystem = LOG_TARGET))]
pub(crate) async fn run(
	mut ctx: impl SubsystemContext<Message = CollatorProtocolMessage>,
	local_peer_id: PeerId,
	collator_pair: CollatorPair,
	metrics: Metrics,
) -> Result<()> {
	use FromOverseer::*;
	use OverseerSignal::*;

	let mut state = State::new(local_peer_id, collator_pair, metrics);
	let mut runtime = RuntimeInfo::new(None);

	loop {
		let msg = ctx.recv().fuse().await.map_err(Fatal::SubsystemReceive)?;
		match msg {
			Communication { msg } => {
				log_error(
					process_msg(&mut ctx, &mut runtime, &mut state, msg).await,
					"Failed to process message"
				)?;
			},
			Signal(ActiveLeaves(_update)) => {}
			Signal(BlockFinalized(..)) => {}
			Signal(Conclude) => return Ok(()),
		}
	}
}

#[cfg(test)]
mod tests {
	use super::*;

	use std::{sync::Arc, time::Duration};

	use assert_matches::assert_matches;
	use futures::{executor, future, Future};

	use sp_core::{crypto::Pair, Decode};
	use sp_keyring::Sr25519Keyring;
	use sp_runtime::traits::AppVerify;

	use polkadot_node_network_protocol::{
		our_view,
		view,
		request_response::request::IncomingRequest,
	};
	use polkadot_node_subsystem_util::TimeoutExt;
	use polkadot_primitives::v1::{AuthorityDiscoveryId, CandidateDescriptor, CollatorPair, GroupRotationInfo, ScheduledCore, SessionIndex, SessionInfo, ValidatorId, ValidatorIndex};
	use polkadot_node_primitives::BlockData;
	use polkadot_subsystem::{
		jaeger,
		messages::{RuntimeApiMessage, RuntimeApiRequest},
		ActiveLeavesUpdate, ActivatedLeaf, LeafStatus,
	};
	use polkadot_subsystem_testhelpers as test_helpers;

	#[derive(Default)]
	struct TestCandidateBuilder {
		para_id: ParaId,
		pov_hash: Hash,
		relay_parent: Hash,
		commitments_hash: Hash,
	}

	impl TestCandidateBuilder {
		fn build(self) -> CandidateReceipt {
			CandidateReceipt {
				descriptor: CandidateDescriptor {
					para_id: self.para_id,
					pov_hash: self.pov_hash,
					relay_parent: self.relay_parent,
					..Default::default()
				},
				commitments_hash: self.commitments_hash,
			}
		}
	}

	#[derive(Clone)]
	struct TestState {
		para_id: ParaId,
		validators: Vec<Sr25519Keyring>,
		session_info: SessionInfo,
		group_rotation_info: GroupRotationInfo,
		validator_peer_id: Vec<PeerId>,
		relay_parent: Hash,
		availability_core: CoreState,
		local_peer_id: PeerId,
		collator_pair: CollatorPair,
		session_index: SessionIndex,
	}

	fn validator_pubkeys(val_ids: &[Sr25519Keyring]) -> Vec<ValidatorId> {
		val_ids.iter().map(|v| v.public().into()).collect()
	}

	fn validator_authority_id(val_ids: &[Sr25519Keyring]) -> Vec<AuthorityDiscoveryId> {
		val_ids.iter().map(|v| v.public().into()).collect()
	}

	impl Default for TestState {
		fn default() -> Self {
			let para_id = ParaId::from(1);

			let validators = vec![
				Sr25519Keyring::Alice,
				Sr25519Keyring::Bob,
				Sr25519Keyring::Charlie,
				Sr25519Keyring::Dave,
				Sr25519Keyring::Ferdie,
			];

			let validator_public = validator_pubkeys(&validators);
			let discovery_keys = validator_authority_id(&validators);

			let validator_peer_id = std::iter::repeat_with(|| PeerId::random())
				.take(discovery_keys.len())
				.collect();

			let validator_groups = vec![vec![2, 0, 4], vec![3, 2, 4]]
				.into_iter().map(|g| g.into_iter().map(ValidatorIndex).collect()).collect();
			let group_rotation_info = GroupRotationInfo {
				session_start_block: 0,
				group_rotation_frequency: 100,
				now: 1,
			};

			let availability_core = CoreState::Scheduled(ScheduledCore {
				para_id,
				collator: None,
			});

			let relay_parent = Hash::random();

			let local_peer_id = PeerId::random();
			let collator_pair = CollatorPair::generate().0;

			Self {
				para_id,
				validators,
				session_info: SessionInfo {
					validators: validator_public,
					discovery_keys,
					validator_groups,
					..Default::default()
				},
				group_rotation_info,
				validator_peer_id,
				relay_parent,
				availability_core,
				local_peer_id,
				collator_pair,
				session_index: 1,
			}
		}
	}

	impl TestState {
		fn current_group_validator_indices(&self) -> &[ValidatorIndex] {
			&self.session_info.validator_groups[0]
		}

		fn current_session_index(&self) -> SessionIndex {
			self.session_index
		}

		fn current_group_validator_peer_ids(&self) -> Vec<PeerId> {
			self.current_group_validator_indices().iter().map(|i| self.validator_peer_id[i.0 as usize].clone()).collect()
		}

		fn current_group_validator_authority_ids(&self) -> Vec<AuthorityDiscoveryId> {
			self.current_group_validator_indices()
				.iter()
				.map(|i| self.session_info.discovery_keys[i.0 as usize].clone())
				.collect()
		}

		/// Generate a new relay parent and inform the subsystem about the new view.
		///
		/// If `merge_views == true` it means the subsystem will be informed that we are working on the old `relay_parent`
		/// and the new one.
		async fn advance_to_new_round(&mut self, virtual_overseer: &mut VirtualOverseer, merge_views: bool) {
			let old_relay_parent = self.relay_parent;

			while self.relay_parent == old_relay_parent {
				self.relay_parent.randomize();
			}

			let our_view = if merge_views {
				our_view![old_relay_parent, self.relay_parent]
			} else {
				our_view![self.relay_parent]
			};

			overseer_send(
				virtual_overseer,
				CollatorProtocolMessage::NetworkBridgeUpdateV1(NetworkBridgeEvent::OurViewChange(our_view)),
			).await;
		}
	}

	type VirtualOverseer = test_helpers::TestSubsystemContextHandle<CollatorProtocolMessage>;

	struct TestHarness {
		virtual_overseer: VirtualOverseer,
	}

	fn test_harness<T: Future<Output = VirtualOverseer>>(
		local_peer_id: PeerId,
		collator_pair: CollatorPair,
		test: impl FnOnce(TestHarness) -> T,
	) {
		let pool = sp_core::testing::TaskExecutor::new();

		let (context, virtual_overseer) = test_helpers::make_subsystem_context(pool.clone());

		let subsystem = run(context, local_peer_id, collator_pair, Metrics::default());

		let test_fut = test(TestHarness { virtual_overseer });

		futures::pin_mut!(test_fut);
		futures::pin_mut!(subsystem);

		executor::block_on(future::join(async move {
			let mut overseer = test_fut.await;
			overseer_signal(&mut overseer, OverseerSignal::Conclude).await;
		}, subsystem)).1.unwrap();
	}

	const TIMEOUT: Duration = Duration::from_millis(100);

	async fn overseer_send(
		overseer: &mut VirtualOverseer,
		msg: CollatorProtocolMessage,
	) {
		tracing::trace!(?msg, "sending message");
		overseer
			.send(FromOverseer::Communication { msg })
			.timeout(TIMEOUT)
			.await
			.expect(&format!("{:?} is more than enough for sending messages.", TIMEOUT));
	}

	async fn overseer_recv(
		overseer: &mut VirtualOverseer,
	) -> AllMessages {
		let msg = overseer_recv_with_timeout(overseer, TIMEOUT)
			.await
			.expect(&format!("{:?} is more than enough to receive messages", TIMEOUT));

		tracing::trace!(?msg, "received message");

		msg
	}

	async fn overseer_recv_with_timeout(
		overseer: &mut VirtualOverseer,
		timeout: Duration,
	) -> Option<AllMessages> {
		tracing::trace!("waiting for message...");
		overseer
			.recv()
			.timeout(timeout)
			.await
	}

	async fn overseer_signal(
		overseer: &mut VirtualOverseer,
		signal: OverseerSignal,
	) {
		overseer
			.send(FromOverseer::Signal(signal))
			.timeout(TIMEOUT)
			.await
			.expect(&format!("{:?} is more than enough for sending signals.", TIMEOUT));
	}

	// Setup the system by sending the `CollateOn`, `ActiveLeaves` and `OurViewChange` messages.
	async fn setup_system(virtual_overseer: &mut VirtualOverseer, test_state: &TestState) {
		overseer_send(
			virtual_overseer,
			CollatorProtocolMessage::CollateOn(test_state.para_id),
		).await;

		overseer_signal(
			virtual_overseer,
			OverseerSignal::ActiveLeaves(ActiveLeavesUpdate {
				activated: vec![ActivatedLeaf {
					hash: test_state.relay_parent,
					number: 1,
					status: LeafStatus::Fresh,
					span: Arc::new(jaeger::Span::Disabled),
				}].into(),
				deactivated: [][..].into(),
			}),
		).await;

		overseer_send(
			virtual_overseer,
			CollatorProtocolMessage::NetworkBridgeUpdateV1(
				NetworkBridgeEvent::OurViewChange(our_view![test_state.relay_parent]),
			),
		).await;
	}

	/// Result of [`distribute_collation`]
	struct DistributeCollation {
		candidate: CandidateReceipt,
		pov_block: PoV,
	}

	/// Create some PoV and distribute it.
	async fn distribute_collation(
		virtual_overseer: &mut VirtualOverseer,
		test_state: &TestState,
		// whether or not we expect a connection request or not.
		should_connect: bool,
	) -> DistributeCollation {
		// Now we want to distribute a PoVBlock
		let pov_block = PoV {
			block_data: BlockData(vec![42, 43, 44]),
		};

		let pov_hash = pov_block.hash();

		let candidate = TestCandidateBuilder {
			para_id: test_state.para_id,
			relay_parent: test_state.relay_parent,
			pov_hash,
			..Default::default()
		}.build();

		overseer_send(
			virtual_overseer,
			CollatorProtocolMessage::DistributeCollation(candidate.clone(), pov_block.clone(), None),
		).await;

		// obtain the availability cores.
		assert_matches!(
			overseer_recv(virtual_overseer).await,
			AllMessages::RuntimeApi(RuntimeApiMessage::Request(
				relay_parent,
				RuntimeApiRequest::AvailabilityCores(tx)
			)) => {
				assert_eq!(relay_parent, test_state.relay_parent);
				tx.send(Ok(vec![test_state.availability_core.clone()])).unwrap();
			}
		);

		// We don't know precisely what is going to come as session info might be cached:
		loop {
			match overseer_recv(virtual_overseer).await {
				AllMessages::RuntimeApi(RuntimeApiMessage::Request(
					relay_parent,
					RuntimeApiRequest::SessionIndexForChild(tx),
				)) => {
					assert_eq!(relay_parent, test_state.relay_parent);
					tx.send(Ok(test_state.current_session_index())).unwrap();
				}

				AllMessages::RuntimeApi(RuntimeApiMessage::Request(
					relay_parent,
					RuntimeApiRequest::SessionInfo(index, tx),
				)) => {
					assert_eq!(relay_parent, test_state.relay_parent);
					assert_eq!(index, test_state.current_session_index());

					tx.send(Ok(Some(test_state.session_info.clone()))).unwrap();
				}

				AllMessages::RuntimeApi(RuntimeApiMessage::Request(
					relay_parent,
					RuntimeApiRequest::ValidatorGroups(tx)
				)) => {
					assert_eq!(relay_parent, test_state.relay_parent);
					tx.send(Ok((
						test_state.session_info.validator_groups.clone(),
						test_state.group_rotation_info.clone(),
					))).unwrap();
					// This call is mandatory - we are done:
					break;
				}
				other =>
					panic!("Unexpected message received: {:?}", other),
			}
		}

		if should_connect {
			assert_matches!(
				overseer_recv(virtual_overseer).await,
				AllMessages::NetworkBridge(
					NetworkBridgeMessage::ConnectToValidators {
						..
					}
				) => {}
			);
		}

		DistributeCollation {
			candidate,
			pov_block,
		}
	}

	/// Connect a peer
	async fn connect_peer(
		virtual_overseer: &mut VirtualOverseer,
		peer: PeerId,
		authority_id: Option<AuthorityDiscoveryId>
	) {
		overseer_send(
			virtual_overseer,
			CollatorProtocolMessage::NetworkBridgeUpdateV1(
				NetworkBridgeEvent::PeerConnected(
					peer.clone(),
					polkadot_node_network_protocol::ObservedRole::Authority,
					authority_id,
				),
			),
		).await;

		overseer_send(
			virtual_overseer,
			CollatorProtocolMessage::NetworkBridgeUpdateV1(
				NetworkBridgeEvent::PeerViewChange(peer, view![]),
			),
		).await;
	}

	/// Disconnect a peer
	async fn disconnect_peer(virtual_overseer: &mut VirtualOverseer, peer: PeerId) {
		overseer_send(
			virtual_overseer,
			CollatorProtocolMessage::NetworkBridgeUpdateV1(NetworkBridgeEvent::PeerDisconnected(peer)),
		).await;
	}

	/// Check that the next received message is a `Declare` message.
	async fn expect_declare_msg(
		virtual_overseer: &mut VirtualOverseer,
		test_state: &TestState,
		peer: &PeerId,
	) {
		assert_matches!(
			overseer_recv(virtual_overseer).await,
			AllMessages::NetworkBridge(
				NetworkBridgeMessage::SendCollationMessage(
					to,
					protocol_v1::CollationProtocol::CollatorProtocol(wire_message),
				)
			) => {
				assert_eq!(to[0], *peer);
				assert_matches!(
					wire_message,
					protocol_v1::CollatorProtocolMessage::Declare(
						collator_id,
						para_id,
						signature,
					) => {
						assert!(signature.verify(
							&*protocol_v1::declare_signature_payload(&test_state.local_peer_id),
							&collator_id),
						);
						assert_eq!(collator_id, test_state.collator_pair.public());
						assert_eq!(para_id, test_state.para_id);
					}
				);
			}
		);
	}

	/// Check that the next received message is a collation advertisement message.
	async fn expect_advertise_collation_msg(
		virtual_overseer: &mut VirtualOverseer,
		peer: &PeerId,
		expected_relay_parent: Hash,
	) {
		assert_matches!(
			overseer_recv(virtual_overseer).await,
			AllMessages::NetworkBridge(
				NetworkBridgeMessage::SendCollationMessage(
					to,
					protocol_v1::CollationProtocol::CollatorProtocol(wire_message),
				)
			) => {
				assert_eq!(to[0], *peer);
				assert_matches!(
					wire_message,
					protocol_v1::CollatorProtocolMessage::AdvertiseCollation(
						relay_parent,
					) => {
						assert_eq!(relay_parent, expected_relay_parent);
					}
				);
			}
		);
	}

	/// Send a message that the given peer's view changed.
	async fn send_peer_view_change(virtual_overseer: &mut VirtualOverseer, peer: &PeerId, hashes: Vec<Hash>) {
		overseer_send(
			virtual_overseer,
			CollatorProtocolMessage::NetworkBridgeUpdateV1(
				NetworkBridgeEvent::PeerViewChange(peer.clone(), View::new(hashes, 0)),
			),
		).await;
	}

	#[test]
	fn advertise_and_send_collation() {
		let mut test_state = TestState::default();
		let local_peer_id = test_state.local_peer_id.clone();
		let collator_pair = test_state.collator_pair.clone();

		test_harness(local_peer_id, collator_pair, |test_harness| async move {
			let mut virtual_overseer = test_harness.virtual_overseer;

			setup_system(&mut virtual_overseer, &test_state).await;

			let DistributeCollation { candidate, pov_block } =
				distribute_collation(&mut virtual_overseer, &test_state, true).await;

			for (val, peer) in test_state.current_group_validator_authority_ids()
				.into_iter()
				.zip(test_state.current_group_validator_peer_ids())
			{
				connect_peer(&mut virtual_overseer, peer.clone(), Some(val.clone())).await;
			}

			// We declare to the connected validators that we are a collator.
			// We need to catch all `Declare` messages to the validators we've
			// previosly connected to.
			for peer_id in test_state.current_group_validator_peer_ids() {
				expect_declare_msg(&mut virtual_overseer, &test_state, &peer_id).await;
			}

			let peer = test_state.current_group_validator_peer_ids()[0].clone();

			// Send info about peer's view.
			send_peer_view_change(&mut virtual_overseer, &peer, vec![test_state.relay_parent]).await;

			// The peer is interested in a leaf that we have a collation for;
			// advertise it.
			expect_advertise_collation_msg(&mut virtual_overseer, &peer, test_state.relay_parent).await;

			// Request a collation.
			let (tx, rx) = oneshot::channel();
			overseer_send(
				&mut virtual_overseer,
				CollatorProtocolMessage::CollationFetchingRequest(
					IncomingRequest::new(
						peer,
						CollationFetchingRequest {
							relay_parent: test_state.relay_parent,
							para_id: test_state.para_id,
						},
						tx,
					)
				)
			).await;

			assert_matches!(
				rx.await,
				Ok(full_response) => {
					let CollationFetchingResponse::Collation(receipt, pov): CollationFetchingResponse
						= CollationFetchingResponse::decode(
							&mut full_response.result
							.expect("We should have a proper answer").as_ref()
					)
					.expect("Decoding should work");
					assert_eq!(receipt, candidate);
					assert_eq!(pov, pov_block);
				}
			);

			let old_relay_parent = test_state.relay_parent;
			test_state.advance_to_new_round(&mut virtual_overseer, false).await;

			let peer = test_state.validator_peer_id[2].clone();

			// Re-request a collation.
			let (tx, rx) = oneshot::channel();
			overseer_send(
				&mut virtual_overseer,
				CollatorProtocolMessage::CollationFetchingRequest(
					IncomingRequest::new(
						peer,
						CollationFetchingRequest {
							relay_parent: old_relay_parent,
							para_id: test_state.para_id,
						},
						tx,
					)
				)
			).await;
			// Re-requesting collation should fail:
			assert_matches!(
				rx.await,
				Err(_) => {}
			);

			assert!(overseer_recv_with_timeout(&mut virtual_overseer, TIMEOUT).await.is_none());

			distribute_collation(&mut virtual_overseer, &test_state, true).await;

			// Send info about peer's view.
			overseer_send(
				&mut virtual_overseer,
				CollatorProtocolMessage::NetworkBridgeUpdateV1(
					NetworkBridgeEvent::PeerViewChange(
						peer.clone(),
						view![test_state.relay_parent],
					)
				)
			).await;

			expect_advertise_collation_msg(&mut virtual_overseer, &peer, test_state.relay_parent).await;
			virtual_overseer
		});
	}

	#[test]
	fn collators_declare_to_connected_peers() {
		let test_state = TestState::default();
		let local_peer_id = test_state.local_peer_id.clone();
		let collator_pair = test_state.collator_pair.clone();

		test_harness(local_peer_id, collator_pair, |test_harness| async move {
			let mut virtual_overseer = test_harness.virtual_overseer;

			let peer = test_state.validator_peer_id[0].clone();
			let validator_id = test_state.current_group_validator_authority_ids()[0].clone();

			setup_system(&mut virtual_overseer, &test_state).await;

			// A validator connected to us
			connect_peer(&mut virtual_overseer, peer.clone(), Some(validator_id)).await;
			expect_declare_msg(&mut virtual_overseer, &test_state, &peer).await;
			virtual_overseer
		})
	}

	#[test]
	fn collations_are_only_advertised_to_validators_with_correct_view() {
		let test_state = TestState::default();
		let local_peer_id = test_state.local_peer_id.clone();
		let collator_pair = test_state.collator_pair.clone();

		test_harness(local_peer_id, collator_pair, |test_harness| async move {
			let mut virtual_overseer = test_harness.virtual_overseer;

			let peer = test_state.current_group_validator_peer_ids()[0].clone();
			let validator_id = test_state.current_group_validator_authority_ids()[0].clone();

			let peer2 = test_state.current_group_validator_peer_ids()[1].clone();
			let validator_id2 = test_state.current_group_validator_authority_ids()[1].clone();

			setup_system(&mut virtual_overseer, &test_state).await;

			// A validator connected to us
			connect_peer(&mut virtual_overseer, peer.clone(), Some(validator_id)).await;

			// Connect the second validator
			connect_peer(&mut virtual_overseer, peer2.clone(), Some(validator_id2)).await;

			expect_declare_msg(&mut virtual_overseer, &test_state, &peer).await;
			expect_declare_msg(&mut virtual_overseer, &test_state, &peer2).await;

			// And let it tell us that it is has the same view.
			send_peer_view_change(&mut virtual_overseer, &peer2, vec![test_state.relay_parent]).await;

			distribute_collation(&mut virtual_overseer, &test_state, true).await;

			expect_advertise_collation_msg(&mut virtual_overseer, &peer2, test_state.relay_parent).await;

			// The other validator announces that it changed its view.
			send_peer_view_change(&mut virtual_overseer, &peer, vec![test_state.relay_parent]).await;

			// After changing the view we should receive the advertisement
			expect_advertise_collation_msg(&mut virtual_overseer, &peer, test_state.relay_parent).await;
			virtual_overseer
		})
	}

	#[test]
	fn collate_on_two_different_relay_chain_blocks() {
		let mut test_state = TestState::default();
		let local_peer_id = test_state.local_peer_id.clone();
		let collator_pair = test_state.collator_pair.clone();

		test_harness(local_peer_id, collator_pair, |test_harness| async move {
			let mut virtual_overseer = test_harness.virtual_overseer;

			let peer = test_state.current_group_validator_peer_ids()[0].clone();
			let validator_id = test_state.current_group_validator_authority_ids()[0].clone();

			let peer2 = test_state.current_group_validator_peer_ids()[1].clone();
			let validator_id2 = test_state.current_group_validator_authority_ids()[1].clone();

			setup_system(&mut virtual_overseer, &test_state).await;

			// A validator connected to us
			connect_peer(&mut virtual_overseer, peer.clone(), Some(validator_id)).await;

			// Connect the second validator
			connect_peer(&mut virtual_overseer, peer2.clone(), Some(validator_id2)).await;

			expect_declare_msg(&mut virtual_overseer, &test_state, &peer).await;
			expect_declare_msg(&mut virtual_overseer, &test_state, &peer2).await;

			distribute_collation(&mut virtual_overseer, &test_state, true).await;

			let old_relay_parent = test_state.relay_parent;

			// Advance to a new round, while informing the subsystem that the old and the new relay parent are active.
			test_state.advance_to_new_round(&mut virtual_overseer, true).await;

			distribute_collation(&mut virtual_overseer, &test_state, true).await;

			send_peer_view_change(&mut virtual_overseer, &peer, vec![old_relay_parent]).await;
			expect_advertise_collation_msg(&mut virtual_overseer, &peer, old_relay_parent).await;

			send_peer_view_change(&mut virtual_overseer, &peer2, vec![test_state.relay_parent]).await;

			expect_advertise_collation_msg(&mut virtual_overseer, &peer2, test_state.relay_parent).await;
			virtual_overseer
		})
	}

	#[test]
	fn validator_reconnect_does_not_advertise_a_second_time() {
		let test_state = TestState::default();
		let local_peer_id = test_state.local_peer_id.clone();
		let collator_pair = test_state.collator_pair.clone();

		test_harness(local_peer_id, collator_pair, |test_harness| async move {
			let mut virtual_overseer = test_harness.virtual_overseer;

			let peer = test_state.current_group_validator_peer_ids()[0].clone();
			let validator_id = test_state.current_group_validator_authority_ids()[0].clone();

			setup_system(&mut virtual_overseer, &test_state).await;

			// A validator connected to us
			connect_peer(&mut virtual_overseer, peer.clone(), Some(validator_id.clone())).await;
			expect_declare_msg(&mut virtual_overseer, &test_state, &peer).await;

			distribute_collation(&mut virtual_overseer, &test_state, true).await;

			send_peer_view_change(&mut virtual_overseer, &peer, vec![test_state.relay_parent]).await;
			expect_advertise_collation_msg(&mut virtual_overseer, &peer, test_state.relay_parent).await;

			// Disconnect and reconnect directly
			disconnect_peer(&mut virtual_overseer, peer.clone()).await;
			connect_peer(&mut virtual_overseer, peer.clone(), Some(validator_id)).await;
			expect_declare_msg(&mut virtual_overseer, &test_state, &peer).await;

			send_peer_view_change(&mut virtual_overseer, &peer, vec![test_state.relay_parent]).await;

			assert!(overseer_recv_with_timeout(&mut virtual_overseer, TIMEOUT).await.is_none());
			virtual_overseer
		})
	}

	#[test]
	fn collators_reject_declare_messages() {
		let test_state = TestState::default();
		let local_peer_id = test_state.local_peer_id.clone();
		let collator_pair = test_state.collator_pair.clone();
		let collator_pair2 = CollatorPair::generate().0;

		test_harness(local_peer_id, collator_pair, |test_harness| async move {
			let mut virtual_overseer = test_harness.virtual_overseer;

			let peer = test_state.current_group_validator_peer_ids()[0].clone();
			let validator_id = test_state.current_group_validator_authority_ids()[0].clone();

			setup_system(&mut virtual_overseer, &test_state).await;

			// A validator connected to us
			connect_peer(&mut virtual_overseer, peer.clone(), Some(validator_id)).await;
			expect_declare_msg(&mut virtual_overseer, &test_state, &peer).await;

			overseer_send(
				&mut virtual_overseer,
				CollatorProtocolMessage::NetworkBridgeUpdateV1(
					NetworkBridgeEvent::PeerMessage(
						peer.clone(),
						protocol_v1::CollatorProtocolMessage::Declare(
							collator_pair2.public(),
							ParaId::from(5),
							collator_pair2.sign(b"garbage"),
						),
					)
				)
			).await;

			assert_matches!(
				overseer_recv(&mut virtual_overseer).await,
				AllMessages::NetworkBridge(NetworkBridgeMessage::DisconnectPeer(
					p,
					PeerSet::Collation,
				)) if p == peer
			);
			virtual_overseer
		})
	}
}<|MERGE_RESOLUTION|>--- conflicted
+++ resolved
@@ -452,14 +452,8 @@
 /// revoke the previous connection request.
 #[tracing::instrument(level = "trace", skip(ctx), fields(subsystem = LOG_TARGET))]
 async fn connect_to_validators(
-<<<<<<< HEAD
-	ctx: &mut impl SubsystemContext<AllMessages>,
-	state: &mut State,
-	group: GroupValidators,
-=======
 	ctx: &mut impl SubsystemContext,
 	validator_ids: Vec<AuthorityDiscoveryId>,
->>>>>>> a886a4be
 )  {
 	// ignore address resolution failure
 	// will reissue a new request on new collation
