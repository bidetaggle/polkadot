// Copyright 2020 Parity Technologies (UK) Ltd.
// This file is part of Polkadot.

// Polkadot is free software: you can redistribute it and/or modify
// it under the terms of the GNU General Public License as published by
// the Free Software Foundation, either version 3 of the License, or
// (at your option) any later version.

// Polkadot is distributed in the hope that it will be useful,
// but WITHOUT ANY WARRANTY; without even the implied warranty of
// MERCHANTABILITY or FITNESS FOR A PARTICULAR PURPOSE.  See the
// GNU General Public License for more details.

// You should have received a copy of the GNU General Public License
// along with Polkadot.  If not, see <http://www.gnu.org/licenses/>.

//! Availability Recovery Subsystem of Polkadot.

#![warn(missing_docs)]

use std::collections::HashMap;

use futures::{channel::{oneshot, mpsc}, prelude::*, stream::FuturesUnordered};
use futures::future::BoxFuture;
use lru::LruCache;
use rand::seq::SliceRandom;

use polkadot_primitives::v1::{
	AuthorityDiscoveryId, CandidateReceipt, CandidateHash,
	Hash, ValidatorId, ValidatorIndex,
	SessionInfo, SessionIndex, BlakeTwo256, HashT, GroupIndex, BlockNumber,
};
use polkadot_node_primitives::{ErasureChunk, AvailableData};
use polkadot_subsystem::{
	SubsystemContext, SubsystemResult, SubsystemError, Subsystem, SpawnedSubsystem, FromOverseer,
	OverseerSignal, ActiveLeavesUpdate,
	errors::RecoveryError,
	jaeger,
	messages::{
		AvailabilityStoreMessage, AvailabilityRecoveryMessage, AllMessages, NetworkBridgeMessage,
	},
};
use polkadot_node_network_protocol::{
	IfDisconnected,
	request_response::{
		self as req_res, OutgoingRequest, Recipient, Requests,
		request::RequestError,
	},
};
use polkadot_node_subsystem_util::request_session_info_ctx;
use polkadot_erasure_coding::{branches, branch_hash, recovery_threshold, obtain_chunks_v1};
mod error;

#[cfg(test)]
mod tests;

const LOG_TARGET: &str = "parachain::availability-recovery";

// How many parallel requests interaction should have going at once.
const N_PARALLEL: usize = 50;

// Size of the LRU cache where we keep recovered data.
const LRU_SIZE: usize = 16;

/// The Availability Recovery Subsystem.
pub struct AvailabilityRecoverySubsystem {
	fast_path: bool,
}

/// Accumulate all awaiting sides for some particular `AvailableData`.
struct InteractionHandle {
	awaiting: Vec<oneshot::Sender<Result<AvailableData, RecoveryError>>>,
}

/// A message received by main code from an async `Interaction` task.
#[derive(Debug)]
enum FromInteraction {
	/// An interaction concluded.
	Concluded(CandidateHash, Result<AvailableData, RecoveryError>),

	/// Send a request on the network service.
	NetworkRequest(Requests),
}

struct RequestFromBackersPhase {
	// a random shuffling of the validators from the backing group which indicates the order
	// in which we connect to them and request the chunk.
	shuffled_backers: Vec<ValidatorIndex>,
}

struct RequestChunksPhase {
	// a random shuffling of the validators which indicates the order in which we connect to the validators and
	// request the chunk from them.
	shuffling: Vec<ValidatorIndex>,
	received_chunks: HashMap<ValidatorIndex, ErasureChunk>,
	requesting_chunks: FuturesUnordered<BoxFuture<
		'static,
		Result<Option<ErasureChunk>, RequestError>>,
	>,
}

struct InteractionParams {
	/// Discovery ids of `validators`.
	validator_authority_keys: Vec<AuthorityDiscoveryId>,

	/// Validators relevant to this `Interaction`.
	validators: Vec<ValidatorId>,

	/// The number of pieces needed.
	threshold: usize,

	/// A hash of the relevant candidate.
	candidate_hash: CandidateHash,

	/// The root of the erasure encoding of the para block.
	erasure_root: Hash,
}

enum InteractionPhase {
	RequestFromBackers(RequestFromBackersPhase),
	RequestChunks(RequestChunksPhase),
}

/// A state of a single interaction reconstructing an available data.
struct Interaction {
	/// A communication channel with the `State`.
	to_state: mpsc::Sender<FromInteraction>,

	/// The parameters of the interaction.
	params: InteractionParams,

	/// The phase of the interaction.
	phase: InteractionPhase,
}

impl RequestFromBackersPhase {
	fn new(mut backers: Vec<ValidatorIndex>) -> Self {
		backers.shuffle(&mut rand::thread_rng());

		RequestFromBackersPhase {
			shuffled_backers: backers,
		}
	}

	// Run this phase to completion, returning `true` if data was successfully recovered and
	// false otherwise.
	async fn run(
		&mut self,
		params: &InteractionParams,
		to_state: &mut mpsc::Sender<FromInteraction>
	) -> Result<bool, mpsc::SendError> {
		tracing::trace!(
			target: LOG_TARGET,
			candidate_hash = ?params.candidate_hash,
			erasure_root = ?params.erasure_root,
			"Requesting from backers",
		);
		loop {
			// Pop the next backer, and proceed to next phase if we're out.
			let validator_index = match self.shuffled_backers.pop() {
				None => return Ok(false),
				Some(i) => i,
			};

			// Request data.
			let (req, res) = OutgoingRequest::new(
				Recipient::Authority(params.validator_authority_keys[validator_index.0 as usize].clone()),
				req_res::v1::AvailableDataFetchingRequest { candidate_hash: params.candidate_hash },
			);

			to_state.send(FromInteraction::NetworkRequest(Requests::AvailableDataFetching(req))).await?;

			match res.await {
				Ok(req_res::v1::AvailableDataFetchingResponse::AvailableData(data)) => {
					if reconstructed_data_matches_root(params.validators.len(), &params.erasure_root, &data) {
						to_state.send(
							FromInteraction::Concluded(params.candidate_hash.clone(), Ok(data))
						).await?;

						tracing::trace!(
							target: LOG_TARGET,
							candidate_hash = ?params.candidate_hash,
							"Received full data",
						);
						return Ok(true);
					} else {
						tracing::debug!(
							target: LOG_TARGET,
							candidate_hash = ?params.candidate_hash,
							?validator_index,
							"Invalid data response",
						);

						// it doesn't help to report the peer with req/res.
					}
				}
				Ok(req_res::v1::AvailableDataFetchingResponse::NoSuchData) => {}
				Err(e) => tracing::debug!(
					target: LOG_TARGET,
					candidate_hash = ?params.candidate_hash,
					?validator_index,
					err = ?e,
					"Error fetching full available data."
				),
			}
		}
	}
}

impl RequestChunksPhase {
	fn new(n_validators: u32) -> Self {
		let mut shuffling: Vec<_> = (0..n_validators).map(ValidatorIndex).collect();
		shuffling.shuffle(&mut rand::thread_rng());

		RequestChunksPhase {
			shuffling,
			received_chunks: HashMap::new(),
			requesting_chunks: FuturesUnordered::new(),
		}
	}

	async fn launch_parallel_requests(
		&mut self,
		params: &InteractionParams,
		to_state: &mut mpsc::Sender<FromInteraction>,
	) -> Result<(), mpsc::SendError> {
		let max_requests = std::cmp::min(N_PARALLEL, params.threshold);
		while self.requesting_chunks.len() < max_requests {
			if let Some(validator_index) = self.shuffling.pop() {
				let validator = params.validator_authority_keys[validator_index.0 as usize].clone();
				tracing::trace!(
					target: LOG_TARGET,
					?validator,
					?validator_index,
					candidate_hash = ?params.candidate_hash,
					"Requesting chunk",
				);

				// Request data.
				let raw_request = req_res::v1::ChunkFetchingRequest {
					candidate_hash: params.candidate_hash,
					index: validator_index,
				};

				let (req, res) = OutgoingRequest::new(
					Recipient::Authority(validator),
					raw_request.clone(),
				);

				to_state.send(FromInteraction::NetworkRequest(Requests::ChunkFetching(req))).await?;

				self.requesting_chunks.push(Box::pin(async move {
					match res.await {
						Ok(req_res::v1::ChunkFetchingResponse::Chunk(chunk))
							=> Ok(Some(chunk.recombine_into_chunk(&raw_request))),
						Ok(req_res::v1::ChunkFetchingResponse::NoSuchChunk) => Ok(None),
						Err(e) => Err(e),
					}
				}));
			} else {
				break;
			}
		}

		Ok(())
	}

	async fn wait_for_chunks(
		&mut self,
		params: &InteractionParams,
	) -> Result<(), mpsc::SendError> {
		// Check if the requesting chunks is not empty not to poll to completion.
		if self.requesting_chunks.is_empty() {
			return Ok(());
		}

		// Poll for new updates from requesting_chunks.
		while let Some(request_result) = self.requesting_chunks.next().await {
			match request_result {
				Ok(Some(chunk)) => {
					// Check merkle proofs of any received chunks, and any failures should
					// lead to issuance of a FromInteraction::ReportPeer message.

					let validator_index = chunk.index;

					if let Ok(anticipated_hash) = branch_hash(
						&params.erasure_root,
						&chunk.proof,
						chunk.index.0 as usize,
					) {
						let erasure_chunk_hash = BlakeTwo256::hash(&chunk.chunk);

						if erasure_chunk_hash != anticipated_hash {
							tracing::debug!(
								target: LOG_TARGET,
								?validator_index,
								"Merkle proof mismatch",
							);
						} else {
							tracing::trace!(
								target: LOG_TARGET,
								?validator_index,
								"Received valid chunk.",
							);
							self.received_chunks.insert(validator_index, chunk);
						}
					} else {
						tracing::debug!(
							target: LOG_TARGET,
							?validator_index,
							"Invalid Merkle proof",
						);
					}
				}
				Ok(None) => {}
				Err(e) => {
					tracing::debug!(
						target: LOG_TARGET,
						err = ?e,
						"Failure requesting chunk",
					);
				}
			}
		}

		Ok(())
	}

	async fn run(
		&mut self,
		params: &InteractionParams,
		to_state: &mut mpsc::Sender<FromInteraction>,
	) -> Result<(), mpsc::SendError> {
		loop {
			if is_unavailable(
				self.received_chunks.len(),
				self.requesting_chunks.len(),
				self.shuffling.len(),
				params.threshold,
			) {
				tracing::debug!(
					target: LOG_TARGET,
					candidate_hash = ?params.candidate_hash,
					erasure_root = ?params.erasure_root,
					received = %self.received_chunks.len(),
					requesting = %self.requesting_chunks.len(),
					n_validators = %params.validators.len(),
					"Data recovery is not possible",
				);
				to_state.send(FromInteraction::Concluded(
					params.candidate_hash,
					Err(RecoveryError::Unavailable),
				)).await?;

				return Ok(());
			}

			self.launch_parallel_requests(params, to_state).await?;
			self.wait_for_chunks(params).await?;

			// If received_chunks has more than threshold entries, attempt to recover the data.
			// If that fails, or a re-encoding of it doesn't match the expected erasure root,
			// break and issue a FromInteraction::Concluded(RecoveryError::Invalid).
			// Otherwise, issue a FromInteraction::Concluded(Ok(())).
			if self.received_chunks.len() >= params.threshold {
				let concluded = match polkadot_erasure_coding::reconstruct_v1(
					params.validators.len(),
					self.received_chunks.values().map(|c| (&c.chunk[..], c.index.0 as usize)),
				) {
					Ok(data) => {
						if reconstructed_data_matches_root(params.validators.len(), &params.erasure_root, &data) {
							tracing::trace!(
								target: LOG_TARGET,
								candidate_hash = ?params.candidate_hash,
								erasure_root = ?params.erasure_root,
								"Data recovery complete",
							);
							FromInteraction::Concluded(params.candidate_hash.clone(), Ok(data))
						} else {
							tracing::trace!(
								target: LOG_TARGET,
								candidate_hash = ?params.candidate_hash,
								erasure_root = ?params.erasure_root,
								"Data recovery - root mismatch",
							);
							FromInteraction::Concluded(
								params.candidate_hash.clone(),
								Err(RecoveryError::Invalid),
							)
						}
					}
					Err(err) => {
						tracing::trace!(
							target: LOG_TARGET,
							candidate_hash = ?params.candidate_hash,
							erasure_root = ?params.erasure_root,
							?err,
							"Data recovery error ",
						);
						FromInteraction::Concluded(
							params.candidate_hash.clone(),
							Err(RecoveryError::Invalid),
						)
					},
				};

				to_state.send(concluded).await?;
				return Ok(());
			}
		}
	}
}

const fn is_unavailable(
	received_chunks: usize,
	requesting_chunks: usize,
	unrequested_validators: usize,
	threshold: usize,
) -> bool {
	received_chunks + requesting_chunks + unrequested_validators < threshold
}

fn reconstructed_data_matches_root(
	n_validators: usize,
	expected_root: &Hash,
	data: &AvailableData,
) -> bool {
	let chunks = match obtain_chunks_v1(n_validators, data) {
		Ok(chunks) => chunks,
		Err(e) => {
			tracing::debug!(
				target: LOG_TARGET,
				err = ?e,
				"Failed to obtain chunks",
			);
			return false;
		}
	};

	let branches = branches(&chunks);

	branches.root() == *expected_root
}

impl Interaction {
	async fn run(mut self) -> error::Result<()> {
		loop {
			// These only fail if we cannot reach the underlying subsystem, which case there is nothing
			// meaningful we can do.
			match self.phase {
				InteractionPhase::RequestFromBackers(ref mut from_backers) => {
					if from_backers.run(&self.params, &mut self.to_state).await
						.map_err(error::Error::ClosedToState)?
					{
						break Ok(())
					} else {
						self.phase = InteractionPhase::RequestChunks(
							RequestChunksPhase::new(self.params.validators.len() as _)
						);
					}
				}
				InteractionPhase::RequestChunks(ref mut from_all) => {
					break from_all.run(&self.params, &mut self.to_state).await
						.map_err(error::Error::ClosedToState)
				}
			}
		}
	}
}

struct State {
	/// Each interaction is implemented as its own async task,
	/// and these handles are for communicating with them.
	interactions: HashMap<CandidateHash, InteractionHandle>,

	/// A recent block hash for which state should be available.
	live_block: (BlockNumber, Hash),

	/// interaction communication. This is cloned and given to interactions that are spun up.
	from_interaction_tx: mpsc::Sender<FromInteraction>,

	/// receiver for messages from interactions.
	from_interaction_rx: mpsc::Receiver<FromInteraction>,

	/// An LRU cache of recently recovered data.
	availability_lru: LruCache<CandidateHash, Result<AvailableData, RecoveryError>>,
}

impl Default for State {
	fn default() -> Self {
		let (from_interaction_tx, from_interaction_rx) = mpsc::channel(16);

		Self {
			interactions: HashMap::new(),
			live_block: (0, Hash::default()),
			from_interaction_tx,
			from_interaction_rx,
			availability_lru: LruCache::new(LRU_SIZE),
		}
	}
}

impl<C> Subsystem<C> for AvailabilityRecoverySubsystem
	where C: SubsystemContext<Message = AvailabilityRecoveryMessage>
{
	fn start(self, ctx: C) -> SpawnedSubsystem {
		let future = self.run(ctx)
			.map_err(|e| SubsystemError::with_origin("availability-recovery", e))
			.boxed();
		SpawnedSubsystem {
			name: "availability-recovery-subsystem",
			future,
		}
	}
}

/// Handles a signal from the overseer.
async fn handle_signal(
	state: &mut State,
	signal: OverseerSignal,
) -> SubsystemResult<bool> {
	match signal {
		OverseerSignal::Conclude => Ok(true),
		OverseerSignal::ActiveLeaves(ActiveLeavesUpdate { activated, .. }) => {
			// if activated is non-empty, set state.live_block to the highest block in `activated`
			for activated in activated {
				if activated.number > state.live_block.0 {
					state.live_block = (activated.number, activated.hash)
				}
			}

			Ok(false)
		}
		OverseerSignal::BlockFinalized(_, _) => Ok(false)
	}
}

/// Machinery around launching interactions into the background.
#[tracing::instrument(level = "trace", skip(ctx, state), fields(subsystem = LOG_TARGET))]
async fn launch_interaction(
	state: &mut State,
	ctx: &mut impl SubsystemContext<Message = AvailabilityRecoveryMessage>,
	session_index: SessionIndex,
	session_info: SessionInfo,
	receipt: CandidateReceipt,
	backing_group: Option<GroupIndex>,
	response_sender: oneshot::Sender<Result<AvailableData, RecoveryError>>,
) -> error::Result<()> {
	let to_state = state.from_interaction_tx.clone();

	let candidate_hash = receipt.hash();
	state.interactions.insert(
		candidate_hash.clone(),
		InteractionHandle {
			awaiting: vec![response_sender],
		}
	);

	let params = InteractionParams {
		validator_authority_keys: session_info.discovery_keys.clone(),
		validators: session_info.validators.clone(),
		threshold: recovery_threshold(session_info.validators.len())?,
		candidate_hash,
		erasure_root: receipt.descriptor.erasure_root,
	};

	let phase = backing_group
		.and_then(|g| session_info.validator_groups.get(g.0 as usize))
		.map(|group| InteractionPhase::RequestFromBackers(
			RequestFromBackersPhase::new(group.clone())
		))
		.unwrap_or_else(|| InteractionPhase::RequestChunks(
			RequestChunksPhase::new(params.validators.len() as _)
		));

	let interaction = Interaction {
		to_state,
		params,
		phase,
	};

	let future = async move {
		if let Err(e) = interaction.run().await {
			tracing::debug!(
				target: LOG_TARGET,
				err = ?e,
				"Interaction finished with an error",
			);
		}
	}.boxed();

	if let Err(e) = ctx.spawn("recovery interaction", future).await {
		tracing::warn!(
			target: LOG_TARGET,
			err = ?e,
			"Failed to spawn a recovery interaction task",
		);
	}

	Ok(())
}

/// Handles an availability recovery request.
#[tracing::instrument(level = "trace", skip(ctx, state), fields(subsystem = LOG_TARGET))]
async fn handle_recover(
	state: &mut State,
	ctx: &mut impl SubsystemContext<Message = AvailabilityRecoveryMessage>,
	receipt: CandidateReceipt,
	session_index: SessionIndex,
	backing_group: Option<GroupIndex>,
	response_sender: oneshot::Sender<Result<AvailableData, RecoveryError>>,
) -> error::Result<()> {
	let candidate_hash = receipt.hash();

	let span = jaeger::Span::new(candidate_hash, "availbility-recovery")
		.with_stage(jaeger::Stage::AvailabilityRecovery);

	if let Some(result) = state.availability_lru.get(&candidate_hash) {
		if let Err(e) = response_sender.send(result.clone()) {
			tracing::warn!(
				target: LOG_TARGET,
				err = ?e,
				"Error responding with an availability recovery result",
			);
		}
		return Ok(());
	}

	if let Some(interaction) = state.interactions.get_mut(&candidate_hash) {
		interaction.awaiting.push(response_sender);
		return Ok(());
	}

	let _span = span.child("not-cached");
	let session_info = request_session_info_ctx(
		state.live_block.1,
		session_index,
		ctx,
	).await?.await.map_err(error::Error::CanceledSessionInfo)??;

	let _span = span.child("session-info-ctx-received");
	match session_info {
		Some(session_info) => {
			launch_interaction(
				state,
				ctx,
				session_index,
				session_info,
				receipt,
				backing_group,
				response_sender,
			).await
		}
		None => {
			tracing::warn!(
				target: LOG_TARGET,
				"SessionInfo is `None` at {:?}", state.live_block,
			);
			response_sender
				.send(Err(RecoveryError::Unavailable))
				.map_err(|_| error::Error::CanceledResponseSender)?;
			Ok(())
		}
	}
}

/// Queries a chunk from av-store.
#[tracing::instrument(level = "trace", skip(ctx), fields(subsystem = LOG_TARGET))]
async fn query_full_data(
	ctx: &mut impl SubsystemContext<Message = AvailabilityRecoveryMessage>,
	candidate_hash: CandidateHash,
) -> error::Result<Option<AvailableData>> {
	let (tx, rx) = oneshot::channel();
	ctx.send_message(AllMessages::AvailabilityStore(
		AvailabilityStoreMessage::QueryAvailableData(candidate_hash, tx),
	)).await;

	Ok(rx.await.map_err(error::Error::CanceledQueryFullData)?)
}

/// Handles message from interaction.
#[tracing::instrument(level = "trace", skip(ctx, state), fields(subsystem = LOG_TARGET))]
async fn handle_from_interaction(
	state: &mut State,
	ctx: &mut impl SubsystemContext<Message = AvailabilityRecoveryMessage>,
	from_interaction: FromInteraction,
) -> error::Result<()> {
	match from_interaction {
		FromInteraction::Concluded(candidate_hash, result) => {
			// Load the entry from the interactions map.
			// It should always exist, if not for logic errors.
			if let Some(interaction) = state.interactions.remove(&candidate_hash) {
				// Send the result to each member of awaiting.
				for awaiting in interaction.awaiting {
					if let Err(_) = awaiting.send(result.clone()) {
						tracing::debug!(
							target: LOG_TARGET,
							"An awaiting side of the interaction has been canceled",
						);
					}
				}
			} else {
				tracing::warn!(
					target: LOG_TARGET,
					"Interaction under candidate hash {} is missing",
					candidate_hash,
				);
			}

			state.availability_lru.put(candidate_hash, result);
		}
<<<<<<< HEAD
		FromInteraction::MakeChunkRequest(id, candidate_hash, validator_index, response) => {
			let (tx, rx) = mpsc::channel(2);

			let message = NetworkBridgeMessage::ConnectToValidators {
				validator_ids: vec![id.clone()],
				peer_set: PeerSet::Validation,
				connected: tx,
			};

			ctx.send_message(AllMessages::NetworkBridge(message)).await;

			let token = state.connecting_validators.insert(rx);

			state.discovering_validators.entry(id).or_default().push(Awaited::Chunk(AwaitedData {
				validator_index,
				candidate_hash,
				token,
				response,
			}));
		}
		FromInteraction::MakeFullDataRequest(id, candidate_hash, validator_index, response) => {
			let (tx, rx) = mpsc::channel(2);

			let message = NetworkBridgeMessage::ConnectToValidators {
				validator_ids: vec![id.clone()],
				peer_set: PeerSet::Validation,
				connected: tx,
			};

			ctx.send_message(AllMessages::NetworkBridge(message)).await;

			let token = state.connecting_validators.insert(rx);

			state.discovering_validators.entry(id).or_default().push(Awaited::FullData(AwaitedData {
				validator_index,
				candidate_hash,
				token,
				response,
			}));
		}
		FromInteraction::ReportPeer(peer_id, rep) => {
			report_peer(ctx, peer_id, rep).await;
		}
	}

	Ok(())
}

/// Handles a network bridge update.
#[tracing::instrument(level = "trace", skip(ctx, state), fields(subsystem = LOG_TARGET))]
async fn handle_network_update(
	state: &mut State,
	ctx: &mut impl SubsystemContext<Message = AvailabilityRecoveryMessage>,
	update: NetworkBridgeEvent<protocol_v1::AvailabilityRecoveryMessage>,
) -> error::Result<()> {
	match update {
		NetworkBridgeEvent::PeerMessage(peer, message) => {
			match message {
				protocol_v1::AvailabilityRecoveryMessage::RequestChunk(
					request_id,
					candidate_hash,
					validator_index,
				) => {
					// Issue a
					// AvailabilityStore::QueryChunk(candidate-hash, validator_index, response)
					// message.
					let chunk = query_chunk(ctx, candidate_hash, validator_index).await?;

					tracing::trace!(
						target: LOG_TARGET,
						data_set = %chunk.is_some(),
						%request_id,
						?candidate_hash,
						validator_index = validator_index.0,
						"Responding to chunk request",
					);

					// Whatever the result, issue an
					// AvailabilityRecoveryV1Message::Chunk(r_id, response) message.
					let wire_message = protocol_v1::AvailabilityRecoveryMessage::Chunk(
						request_id,
						chunk,
					);

					ctx.send_message(AllMessages::NetworkBridge(
						NetworkBridgeMessage::SendValidationMessage(
							vec![peer],
							protocol_v1::ValidationProtocol::AvailabilityRecovery(wire_message),
						),
					)).await;
				}
				protocol_v1::AvailabilityRecoveryMessage::Chunk(request_id, chunk) => {
					match state.live_requests.remove(&request_id) {
						None => {
							tracing::debug!(
								target: LOG_TARGET,
								?peer,
								"Received unexpected chunk response",
							);
							// If there doesn't exist one, report the peer and return.
							report_peer(ctx, peer, COST_UNEXPECTED_CHUNK).await;
						}
						Some((peer_id, Awaited::Chunk(awaited_chunk))) if peer_id == peer => {
							tracing::trace!(
								target: LOG_TARGET,
								data_set = %chunk.is_some(),
								%request_id,
								candidate_hash = ?awaited_chunk.candidate_hash,
								validator_index = awaited_chunk.validator_index.0,
								"Received chunk response",
							);

							// If there exists an entry under r_id, remove it.
							// Send the chunk response on the awaited_chunk for the interaction to handle.
							if let Some(chunk) = chunk {
								if awaited_chunk.response.send(
									(peer_id, awaited_chunk.validator_index, chunk)
								).is_err() {
									tracing::debug!(
										target: LOG_TARGET,
										"A sending side of the recovery request is closed",
									);
								}
							}
						}
						Some(a) => {
							tracing::debug!(
								target: LOG_TARGET,
								?peer,
								"Received unexpected chunk response",
							);
							// If the peer in the entry doesn't match the sending peer,
							// reinstate the entry, report the peer, and return
							state.live_requests.insert(request_id, a);
							report_peer(ctx, peer, COST_UNEXPECTED_CHUNK).await;
						}
					}
				}
				protocol_v1::AvailabilityRecoveryMessage::RequestFullData(
					request_id,
					candidate_hash,
				) => {
					// Issue a
					// AvailabilityStore::QueryAvailableData(candidate-hash, response)
					// message.
					let full_data = query_full_data(ctx, candidate_hash).await?;

					tracing::trace!(
						target: LOG_TARGET,
						data_set = full_data.is_some(),
						%request_id,
						?candidate_hash,
						"Responding to full data request",
					);

					// Whatever the result, issue an
					// AvailabilityRecoveryV1Message::FullData(r_id, response) message.
					let wire_message = protocol_v1::AvailabilityRecoveryMessage::FullData(
						request_id,
						full_data,
					);

					ctx.send_message(AllMessages::NetworkBridge(
						NetworkBridgeMessage::SendValidationMessage(
							vec![peer],
							protocol_v1::ValidationProtocol::AvailabilityRecovery(wire_message),
						),
					)).await;
				}
				protocol_v1::AvailabilityRecoveryMessage::FullData(request_id, data) => {
					match state.live_requests.remove(&request_id) {
						None => {
							// If there doesn't exist one, report the peer and return.
							tracing::debug!(
								target: LOG_TARGET,
								?peer,
								"Received unexpected full data response",
							);
							report_peer(ctx, peer, COST_UNEXPECTED_CHUNK).await;
						}
						Some((peer_id, Awaited::FullData(awaited))) if peer_id == peer => {
							tracing::trace!(
								target: LOG_TARGET,
								%request_id,
								candidate_hash = ?awaited.candidate_hash,
								data_set = %data.is_some(),
								"Received full data response",
							);

							// If there exists an entry under r_id, remove it.
							// Send the response on the awaited for the interaction to handle.
							if let Some(data) = data {
								if awaited.response.send((peer_id, awaited.validator_index, data)).is_err() {
									tracing::debug!(
										target: LOG_TARGET,
										"A sending side of the recovery request is closed",
									);
								}
							}
						}
						Some(a) => {
							// If the peer in the entry doesn't match the sending peer,
							// reinstate the entry, report the peer, and return
							tracing::debug!(
								target: LOG_TARGET,
								?peer,
								"Received unexpected full data response",
							);
							state.live_requests.insert(request_id, a);
							report_peer(ctx, peer, COST_UNEXPECTED_CHUNK).await;
						}
					}
				}
			}
		}
		// We do not really need to track the peers' views in this subsystem
		// since the peers are _required_ to have the data we are interested in.
		NetworkBridgeEvent::PeerViewChange(_, _) => {}
		NetworkBridgeEvent::OurViewChange(_) => {}
		// All peer connections are handled via validator discovery API.
		NetworkBridgeEvent::PeerConnected(_, _) => {}
		NetworkBridgeEvent::PeerDisconnected(_) => {}
	}

	Ok(())
}

/// Issues a request to the validator we've been waiting for to connect to us.
async fn issue_request(
	state: &mut State,
	ctx: &mut impl SubsystemContext<Message = AvailabilityRecoveryMessage>,
	peer_id: PeerId,
	awaited: Awaited,
) -> error::Result<()> {
	let request_id = state.next_request_id;
	state.next_request_id += 1;

	let wire_message = match awaited {
		Awaited::Chunk(ref awaited_chunk) => {
			tracing::trace!(
				target: LOG_TARGET,
				%request_id,
				%peer_id,
				candidate_hash = ?awaited_chunk.candidate_hash,
				validator_index = %awaited_chunk.validator_index.0,
				"Requesting chunk",
			);

			protocol_v1::AvailabilityRecoveryMessage::RequestChunk(
				request_id,
				awaited_chunk.candidate_hash,
				awaited_chunk.validator_index,
			)
		}
		Awaited::FullData(ref awaited_data) => {
			tracing::trace!(
				target: LOG_TARGET,
				%request_id,
				%peer_id,
				candidate_hash = ?awaited_data.candidate_hash,
				validator_index = %awaited_data.validator_index.0,
				"Requesting full data",
			);

			protocol_v1::AvailabilityRecoveryMessage::RequestFullData(
				request_id,
				awaited_data.candidate_hash,
			)
		}
	};



	ctx.send_message(AllMessages::NetworkBridge(
		NetworkBridgeMessage::SendValidationMessage(
			vec![peer_id.clone()],
			protocol_v1::ValidationProtocol::AvailabilityRecovery(wire_message),
		),
	)).await;

	state.live_requests.insert(request_id, (peer_id, awaited));

	Ok(())
}

/// Handles a newly connected validator in the context of some relay leaf.
async fn handle_validator_connected(
	state: &mut State,
	ctx: &mut impl SubsystemContext<Message = AvailabilityRecoveryMessage>,
	authority_id: AuthorityDiscoveryId,
	peer_id: PeerId,
) -> error::Result<()> {
	tracing::trace!(
		target: LOG_TARGET,
		?peer_id,
		?authority_id,
		"Validator connected",
	);
	if let Some(discovering) = state.discovering_validators.remove(&authority_id) {
		for awaited in discovering {
			issue_request(state, ctx, peer_id.clone(), awaited).await?;
=======
		FromInteraction::NetworkRequest(request) => {
			ctx.send_message(NetworkBridgeMessage::SendRequests(
				vec![request],
				IfDisconnected::TryConnect,
			).into()).await;
>>>>>>> c23625be
		}
	}

	Ok(())
}

impl AvailabilityRecoverySubsystem {
	/// Create a new instance of `AvailabilityRecoverySubsystem` which starts with a fast path to request data from backers.
	pub fn with_fast_path() -> Self {
		Self { fast_path: true }
	}

	/// Create a new instance of `AvailabilityRecoverySubsystem` which requests only chunks
	pub fn with_chunks_only() -> Self {
		Self { fast_path: false }
	}

	async fn run(
		self,
		mut ctx: impl SubsystemContext<Message = AvailabilityRecoveryMessage>,
	) -> SubsystemResult<()> {
		let mut state = State::default();

		loop {
			futures::select! {
				v = ctx.recv().fuse() => {
					match v? {
						FromOverseer::Signal(signal) => if handle_signal(
							&mut state,
							signal,
						).await? {
							return Ok(());
						}
						FromOverseer::Communication { msg } => {
							match msg {
								AvailabilityRecoveryMessage::RecoverAvailableData(
									receipt,
									session_index,
									maybe_backing_group,
									response_sender,
								) => {
									if let Err(e) = handle_recover(
										&mut state,
										&mut ctx,
										receipt,
										session_index,
										maybe_backing_group.filter(|_| self.fast_path),
										response_sender,
									).await {
										tracing::warn!(
											target: LOG_TARGET,
											err = ?e,
											"Error handling a recovery request",
										);
									}
								}
								AvailabilityRecoveryMessage::AvailableDataFetchingRequest(req) => {
									match query_full_data(&mut ctx, req.payload.candidate_hash).await {
										Ok(res) => {
											let _ = req.send_response(res.into());
										}
										Err(e) => {
											tracing::debug!(
												target: LOG_TARGET,
												err = ?e,
												"Failed to query available data.",
											);

											let _ = req.send_response(None.into());
										}
									}
								}
							}
						}
					}
				}
				from_interaction = state.from_interaction_rx.next() => {
					if let Some(from_interaction) = from_interaction {
						if let Err(e) = handle_from_interaction(
							&mut state,
							&mut ctx,
							from_interaction,
						).await {
							tracing::warn!(
								target: LOG_TARGET,
								err = ?e,
								"Error handling message from interaction",
							);
						}
					}
				}
			}
		}
	}
}<|MERGE_RESOLUTION|>--- conflicted
+++ resolved
@@ -709,315 +709,11 @@
 
 			state.availability_lru.put(candidate_hash, result);
 		}
-<<<<<<< HEAD
-		FromInteraction::MakeChunkRequest(id, candidate_hash, validator_index, response) => {
-			let (tx, rx) = mpsc::channel(2);
-
-			let message = NetworkBridgeMessage::ConnectToValidators {
-				validator_ids: vec![id.clone()],
-				peer_set: PeerSet::Validation,
-				connected: tx,
-			};
-
-			ctx.send_message(AllMessages::NetworkBridge(message)).await;
-
-			let token = state.connecting_validators.insert(rx);
-
-			state.discovering_validators.entry(id).or_default().push(Awaited::Chunk(AwaitedData {
-				validator_index,
-				candidate_hash,
-				token,
-				response,
-			}));
-		}
-		FromInteraction::MakeFullDataRequest(id, candidate_hash, validator_index, response) => {
-			let (tx, rx) = mpsc::channel(2);
-
-			let message = NetworkBridgeMessage::ConnectToValidators {
-				validator_ids: vec![id.clone()],
-				peer_set: PeerSet::Validation,
-				connected: tx,
-			};
-
-			ctx.send_message(AllMessages::NetworkBridge(message)).await;
-
-			let token = state.connecting_validators.insert(rx);
-
-			state.discovering_validators.entry(id).or_default().push(Awaited::FullData(AwaitedData {
-				validator_index,
-				candidate_hash,
-				token,
-				response,
-			}));
-		}
-		FromInteraction::ReportPeer(peer_id, rep) => {
-			report_peer(ctx, peer_id, rep).await;
-		}
-	}
-
-	Ok(())
-}
-
-/// Handles a network bridge update.
-#[tracing::instrument(level = "trace", skip(ctx, state), fields(subsystem = LOG_TARGET))]
-async fn handle_network_update(
-	state: &mut State,
-	ctx: &mut impl SubsystemContext<Message = AvailabilityRecoveryMessage>,
-	update: NetworkBridgeEvent<protocol_v1::AvailabilityRecoveryMessage>,
-) -> error::Result<()> {
-	match update {
-		NetworkBridgeEvent::PeerMessage(peer, message) => {
-			match message {
-				protocol_v1::AvailabilityRecoveryMessage::RequestChunk(
-					request_id,
-					candidate_hash,
-					validator_index,
-				) => {
-					// Issue a
-					// AvailabilityStore::QueryChunk(candidate-hash, validator_index, response)
-					// message.
-					let chunk = query_chunk(ctx, candidate_hash, validator_index).await?;
-
-					tracing::trace!(
-						target: LOG_TARGET,
-						data_set = %chunk.is_some(),
-						%request_id,
-						?candidate_hash,
-						validator_index = validator_index.0,
-						"Responding to chunk request",
-					);
-
-					// Whatever the result, issue an
-					// AvailabilityRecoveryV1Message::Chunk(r_id, response) message.
-					let wire_message = protocol_v1::AvailabilityRecoveryMessage::Chunk(
-						request_id,
-						chunk,
-					);
-
-					ctx.send_message(AllMessages::NetworkBridge(
-						NetworkBridgeMessage::SendValidationMessage(
-							vec![peer],
-							protocol_v1::ValidationProtocol::AvailabilityRecovery(wire_message),
-						),
-					)).await;
-				}
-				protocol_v1::AvailabilityRecoveryMessage::Chunk(request_id, chunk) => {
-					match state.live_requests.remove(&request_id) {
-						None => {
-							tracing::debug!(
-								target: LOG_TARGET,
-								?peer,
-								"Received unexpected chunk response",
-							);
-							// If there doesn't exist one, report the peer and return.
-							report_peer(ctx, peer, COST_UNEXPECTED_CHUNK).await;
-						}
-						Some((peer_id, Awaited::Chunk(awaited_chunk))) if peer_id == peer => {
-							tracing::trace!(
-								target: LOG_TARGET,
-								data_set = %chunk.is_some(),
-								%request_id,
-								candidate_hash = ?awaited_chunk.candidate_hash,
-								validator_index = awaited_chunk.validator_index.0,
-								"Received chunk response",
-							);
-
-							// If there exists an entry under r_id, remove it.
-							// Send the chunk response on the awaited_chunk for the interaction to handle.
-							if let Some(chunk) = chunk {
-								if awaited_chunk.response.send(
-									(peer_id, awaited_chunk.validator_index, chunk)
-								).is_err() {
-									tracing::debug!(
-										target: LOG_TARGET,
-										"A sending side of the recovery request is closed",
-									);
-								}
-							}
-						}
-						Some(a) => {
-							tracing::debug!(
-								target: LOG_TARGET,
-								?peer,
-								"Received unexpected chunk response",
-							);
-							// If the peer in the entry doesn't match the sending peer,
-							// reinstate the entry, report the peer, and return
-							state.live_requests.insert(request_id, a);
-							report_peer(ctx, peer, COST_UNEXPECTED_CHUNK).await;
-						}
-					}
-				}
-				protocol_v1::AvailabilityRecoveryMessage::RequestFullData(
-					request_id,
-					candidate_hash,
-				) => {
-					// Issue a
-					// AvailabilityStore::QueryAvailableData(candidate-hash, response)
-					// message.
-					let full_data = query_full_data(ctx, candidate_hash).await?;
-
-					tracing::trace!(
-						target: LOG_TARGET,
-						data_set = full_data.is_some(),
-						%request_id,
-						?candidate_hash,
-						"Responding to full data request",
-					);
-
-					// Whatever the result, issue an
-					// AvailabilityRecoveryV1Message::FullData(r_id, response) message.
-					let wire_message = protocol_v1::AvailabilityRecoveryMessage::FullData(
-						request_id,
-						full_data,
-					);
-
-					ctx.send_message(AllMessages::NetworkBridge(
-						NetworkBridgeMessage::SendValidationMessage(
-							vec![peer],
-							protocol_v1::ValidationProtocol::AvailabilityRecovery(wire_message),
-						),
-					)).await;
-				}
-				protocol_v1::AvailabilityRecoveryMessage::FullData(request_id, data) => {
-					match state.live_requests.remove(&request_id) {
-						None => {
-							// If there doesn't exist one, report the peer and return.
-							tracing::debug!(
-								target: LOG_TARGET,
-								?peer,
-								"Received unexpected full data response",
-							);
-							report_peer(ctx, peer, COST_UNEXPECTED_CHUNK).await;
-						}
-						Some((peer_id, Awaited::FullData(awaited))) if peer_id == peer => {
-							tracing::trace!(
-								target: LOG_TARGET,
-								%request_id,
-								candidate_hash = ?awaited.candidate_hash,
-								data_set = %data.is_some(),
-								"Received full data response",
-							);
-
-							// If there exists an entry under r_id, remove it.
-							// Send the response on the awaited for the interaction to handle.
-							if let Some(data) = data {
-								if awaited.response.send((peer_id, awaited.validator_index, data)).is_err() {
-									tracing::debug!(
-										target: LOG_TARGET,
-										"A sending side of the recovery request is closed",
-									);
-								}
-							}
-						}
-						Some(a) => {
-							// If the peer in the entry doesn't match the sending peer,
-							// reinstate the entry, report the peer, and return
-							tracing::debug!(
-								target: LOG_TARGET,
-								?peer,
-								"Received unexpected full data response",
-							);
-							state.live_requests.insert(request_id, a);
-							report_peer(ctx, peer, COST_UNEXPECTED_CHUNK).await;
-						}
-					}
-				}
-			}
-		}
-		// We do not really need to track the peers' views in this subsystem
-		// since the peers are _required_ to have the data we are interested in.
-		NetworkBridgeEvent::PeerViewChange(_, _) => {}
-		NetworkBridgeEvent::OurViewChange(_) => {}
-		// All peer connections are handled via validator discovery API.
-		NetworkBridgeEvent::PeerConnected(_, _) => {}
-		NetworkBridgeEvent::PeerDisconnected(_) => {}
-	}
-
-	Ok(())
-}
-
-/// Issues a request to the validator we've been waiting for to connect to us.
-async fn issue_request(
-	state: &mut State,
-	ctx: &mut impl SubsystemContext<Message = AvailabilityRecoveryMessage>,
-	peer_id: PeerId,
-	awaited: Awaited,
-) -> error::Result<()> {
-	let request_id = state.next_request_id;
-	state.next_request_id += 1;
-
-	let wire_message = match awaited {
-		Awaited::Chunk(ref awaited_chunk) => {
-			tracing::trace!(
-				target: LOG_TARGET,
-				%request_id,
-				%peer_id,
-				candidate_hash = ?awaited_chunk.candidate_hash,
-				validator_index = %awaited_chunk.validator_index.0,
-				"Requesting chunk",
-			);
-
-			protocol_v1::AvailabilityRecoveryMessage::RequestChunk(
-				request_id,
-				awaited_chunk.candidate_hash,
-				awaited_chunk.validator_index,
-			)
-		}
-		Awaited::FullData(ref awaited_data) => {
-			tracing::trace!(
-				target: LOG_TARGET,
-				%request_id,
-				%peer_id,
-				candidate_hash = ?awaited_data.candidate_hash,
-				validator_index = %awaited_data.validator_index.0,
-				"Requesting full data",
-			);
-
-			protocol_v1::AvailabilityRecoveryMessage::RequestFullData(
-				request_id,
-				awaited_data.candidate_hash,
-			)
-		}
-	};
-
-
-
-	ctx.send_message(AllMessages::NetworkBridge(
-		NetworkBridgeMessage::SendValidationMessage(
-			vec![peer_id.clone()],
-			protocol_v1::ValidationProtocol::AvailabilityRecovery(wire_message),
-		),
-	)).await;
-
-	state.live_requests.insert(request_id, (peer_id, awaited));
-
-	Ok(())
-}
-
-/// Handles a newly connected validator in the context of some relay leaf.
-async fn handle_validator_connected(
-	state: &mut State,
-	ctx: &mut impl SubsystemContext<Message = AvailabilityRecoveryMessage>,
-	authority_id: AuthorityDiscoveryId,
-	peer_id: PeerId,
-) -> error::Result<()> {
-	tracing::trace!(
-		target: LOG_TARGET,
-		?peer_id,
-		?authority_id,
-		"Validator connected",
-	);
-	if let Some(discovering) = state.discovering_validators.remove(&authority_id) {
-		for awaited in discovering {
-			issue_request(state, ctx, peer_id.clone(), awaited).await?;
-=======
 		FromInteraction::NetworkRequest(request) => {
 			ctx.send_message(NetworkBridgeMessage::SendRequests(
 				vec![request],
 				IfDisconnected::TryConnect,
 			).into()).await;
->>>>>>> c23625be
 		}
 	}
 
