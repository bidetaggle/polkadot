[package]
name = "polkadot-test-service"
version = "0.8.27"
authors = ["Parity Technologies <admin@parity.io>"]
edition = "2018"

[dependencies]
futures = "0.3.12"
futures01 = { package = "futures", version = "0.1.29" }
hex = "0.4.2"
tracing = "0.1.22"
tracing-futures = "0.2.4"
rand = "0.8.2"
tempfile = "3.2.0"

# Polkadot dependencies
polkadot-overseer = { path = "../../overseer" }
polkadot-primitives = { path = "../../../primitives" }
polkadot-parachain = { path = "../../../parachain" }
polkadot-rpc = { path = "../../../rpc" }
polkadot-runtime-common = { path = "../../../runtime/common" }
polkadot-service = { path = "../../service" }
polkadot-node-subsystem = { path = "../../subsystem" }
polkadot-node-primitives = { path = "../../primitives" }
polkadot-test-runtime = { path = "../../../runtime/test-runtime" }
polkadot-runtime-parachains = { path = "../../../runtime/parachains" }

# Substrate dependencies
<<<<<<< HEAD
sp-authority-discovery = { git = "https://github.com/paritytech/substrate", branch = "rococo-v1" }
sc-authority-discovery = { git = "https://github.com/paritytech/substrate", branch = "rococo-v1" }
babe = { package = "sc-consensus-babe", git = "https://github.com/paritytech/substrate", branch = "rococo-v1" }
babe-primitives = { package = "sp-consensus-babe", git = "https://github.com/paritytech/substrate", branch = "rococo-v1" }
consensus_common = { package = "sp-consensus", git = "https://github.com/paritytech/substrate", branch = "rococo-v1" }
frame-benchmarking = { git = "https://github.com/paritytech/substrate", branch = "rococo-v1" }
frame-system = { git = "https://github.com/paritytech/substrate", branch = "rococo-v1" }
grandpa = { package = "sc-finality-grandpa", git = "https://github.com/paritytech/substrate", branch = "rococo-v1" }
grandpa_primitives = { package = "sp-finality-grandpa", git = "https://github.com/paritytech/substrate", branch = "rococo-v1" }
inherents = { package = "sp-inherents", git = "https://github.com/paritytech/substrate", branch = "rococo-v1" }
pallet-staking = { git = "https://github.com/paritytech/substrate", branch = "rococo-v1" }
pallet-balances = { git = "https://github.com/paritytech/substrate", branch = "rococo-v1" }
pallet-transaction-payment = { git = "https://github.com/paritytech/substrate", branch = "rococo-v1" }
sc-chain-spec = { git = "https://github.com/paritytech/substrate", branch = "rococo-v1" }
sc-cli = { git = "https://github.com/paritytech/substrate", branch = "rococo-v1" }
sc-client-api = { git = "https://github.com/paritytech/substrate", branch = "rococo-v1" }
sc-consensus = { git = "https://github.com/paritytech/substrate", branch = "rococo-v1" }
sc-executor = { git = "https://github.com/paritytech/substrate", branch = "rococo-v1" }
sc-network = { git = "https://github.com/paritytech/substrate", branch = "rococo-v1" }
sc-transaction-pool = { git = "https://github.com/paritytech/substrate", branch = "rococo-v1" }
service = { package = "sc-service", git = "https://github.com/paritytech/substrate", default-features = false , branch = "rococo-v1" }
sp-arithmetic = { git = "https://github.com/paritytech/substrate", branch = "rococo-v1" }
sp-blockchain = { git = "https://github.com/paritytech/substrate", branch = "rococo-v1" }
sp-core = { git = "https://github.com/paritytech/substrate", branch = "rococo-v1" }
sp-keyring = { git = "https://github.com/paritytech/substrate", branch = "rococo-v1" }
sp-runtime = { git = "https://github.com/paritytech/substrate", branch = "rococo-v1" }
sp-state-machine = { git = "https://github.com/paritytech/substrate", branch = "rococo-v1" }
substrate-test-client = { git = "https://github.com/paritytech/substrate", branch = "rococo-v1" }
=======
sp-authority-discovery = { git = "https://github.com/paritytech/substrate", branch = "master" }
sc-authority-discovery = { git = "https://github.com/paritytech/substrate", branch = "master" }
babe = { package = "sc-consensus-babe", git = "https://github.com/paritytech/substrate", branch = "master" }
babe-primitives = { package = "sp-consensus-babe", git = "https://github.com/paritytech/substrate", branch = "master" }
consensus_common = { package = "sp-consensus", git = "https://github.com/paritytech/substrate", branch = "master" }
frame-benchmarking = { git = "https://github.com/paritytech/substrate", branch = "master" }
frame-system = { git = "https://github.com/paritytech/substrate", branch = "master" }
grandpa = { package = "sc-finality-grandpa", git = "https://github.com/paritytech/substrate", branch = "master" }
grandpa_primitives = { package = "sp-finality-grandpa", git = "https://github.com/paritytech/substrate", branch = "master" }
inherents = { package = "sp-inherents", git = "https://github.com/paritytech/substrate", branch = "master" }
pallet-staking = { git = "https://github.com/paritytech/substrate", branch = "master" }
pallet-balances = { git = "https://github.com/paritytech/substrate", branch = "master" }
pallet-transaction-payment = { git = "https://github.com/paritytech/substrate", branch = "master" }
sc-chain-spec = { git = "https://github.com/paritytech/substrate", branch = "master" }
sc-cli = { git = "https://github.com/paritytech/substrate", branch = "master" }
sc-client-api = { git = "https://github.com/paritytech/substrate", branch = "master" }
sc-consensus = { git = "https://github.com/paritytech/substrate", branch = "master" }
sc-executor = { git = "https://github.com/paritytech/substrate", branch = "master" }
sc-network = { git = "https://github.com/paritytech/substrate", branch = "master" }
sc-tracing = { git = "https://github.com/paritytech/substrate", branch = "master" }
sc-transaction-pool = { git = "https://github.com/paritytech/substrate", branch = "master" }
service = { package = "sc-service", git = "https://github.com/paritytech/substrate", branch = "master", default-features = false }
sp-arithmetic = { git = "https://github.com/paritytech/substrate", branch = "master" }
sp-blockchain = { git = "https://github.com/paritytech/substrate", branch = "master" }
sp-core = { git = "https://github.com/paritytech/substrate", branch = "master" }
sp-keyring = { git = "https://github.com/paritytech/substrate", branch = "master" }
sp-runtime = { git = "https://github.com/paritytech/substrate", branch = "master" }
sp-state-machine = { git = "https://github.com/paritytech/substrate", branch = "master" }
substrate-test-client = { git = "https://github.com/paritytech/substrate", branch = "master" }
>>>>>>> 11797c73

[dev-dependencies]
pallet-balances = { git = "https://github.com/paritytech/substrate", default-features = false , branch = "rococo-v1" }
serde_json = "1.0.61"
substrate-test-utils = { git = "https://github.com/paritytech/substrate", branch = "rococo-v1" }
tokio = { version = "0.2", features = ["macros"] }<|MERGE_RESOLUTION|>--- conflicted
+++ resolved
@@ -26,7 +26,6 @@
 polkadot-runtime-parachains = { path = "../../../runtime/parachains" }
 
 # Substrate dependencies
-<<<<<<< HEAD
 sp-authority-discovery = { git = "https://github.com/paritytech/substrate", branch = "rococo-v1" }
 sc-authority-discovery = { git = "https://github.com/paritytech/substrate", branch = "rococo-v1" }
 babe = { package = "sc-consensus-babe", git = "https://github.com/paritytech/substrate", branch = "rococo-v1" }
@@ -46,8 +45,9 @@
 sc-consensus = { git = "https://github.com/paritytech/substrate", branch = "rococo-v1" }
 sc-executor = { git = "https://github.com/paritytech/substrate", branch = "rococo-v1" }
 sc-network = { git = "https://github.com/paritytech/substrate", branch = "rococo-v1" }
+sc-tracing = { git = "https://github.com/paritytech/substrate", branch = "rococo-v1" }
 sc-transaction-pool = { git = "https://github.com/paritytech/substrate", branch = "rococo-v1" }
-service = { package = "sc-service", git = "https://github.com/paritytech/substrate", default-features = false , branch = "rococo-v1" }
+service = { package = "sc-service", git = "https://github.com/paritytech/substrate", branch = "rococo-v1", default-features = false }
 sp-arithmetic = { git = "https://github.com/paritytech/substrate", branch = "rococo-v1" }
 sp-blockchain = { git = "https://github.com/paritytech/substrate", branch = "rococo-v1" }
 sp-core = { git = "https://github.com/paritytech/substrate", branch = "rococo-v1" }
@@ -55,37 +55,6 @@
 sp-runtime = { git = "https://github.com/paritytech/substrate", branch = "rococo-v1" }
 sp-state-machine = { git = "https://github.com/paritytech/substrate", branch = "rococo-v1" }
 substrate-test-client = { git = "https://github.com/paritytech/substrate", branch = "rococo-v1" }
-=======
-sp-authority-discovery = { git = "https://github.com/paritytech/substrate", branch = "master" }
-sc-authority-discovery = { git = "https://github.com/paritytech/substrate", branch = "master" }
-babe = { package = "sc-consensus-babe", git = "https://github.com/paritytech/substrate", branch = "master" }
-babe-primitives = { package = "sp-consensus-babe", git = "https://github.com/paritytech/substrate", branch = "master" }
-consensus_common = { package = "sp-consensus", git = "https://github.com/paritytech/substrate", branch = "master" }
-frame-benchmarking = { git = "https://github.com/paritytech/substrate", branch = "master" }
-frame-system = { git = "https://github.com/paritytech/substrate", branch = "master" }
-grandpa = { package = "sc-finality-grandpa", git = "https://github.com/paritytech/substrate", branch = "master" }
-grandpa_primitives = { package = "sp-finality-grandpa", git = "https://github.com/paritytech/substrate", branch = "master" }
-inherents = { package = "sp-inherents", git = "https://github.com/paritytech/substrate", branch = "master" }
-pallet-staking = { git = "https://github.com/paritytech/substrate", branch = "master" }
-pallet-balances = { git = "https://github.com/paritytech/substrate", branch = "master" }
-pallet-transaction-payment = { git = "https://github.com/paritytech/substrate", branch = "master" }
-sc-chain-spec = { git = "https://github.com/paritytech/substrate", branch = "master" }
-sc-cli = { git = "https://github.com/paritytech/substrate", branch = "master" }
-sc-client-api = { git = "https://github.com/paritytech/substrate", branch = "master" }
-sc-consensus = { git = "https://github.com/paritytech/substrate", branch = "master" }
-sc-executor = { git = "https://github.com/paritytech/substrate", branch = "master" }
-sc-network = { git = "https://github.com/paritytech/substrate", branch = "master" }
-sc-tracing = { git = "https://github.com/paritytech/substrate", branch = "master" }
-sc-transaction-pool = { git = "https://github.com/paritytech/substrate", branch = "master" }
-service = { package = "sc-service", git = "https://github.com/paritytech/substrate", branch = "master", default-features = false }
-sp-arithmetic = { git = "https://github.com/paritytech/substrate", branch = "master" }
-sp-blockchain = { git = "https://github.com/paritytech/substrate", branch = "master" }
-sp-core = { git = "https://github.com/paritytech/substrate", branch = "master" }
-sp-keyring = { git = "https://github.com/paritytech/substrate", branch = "master" }
-sp-runtime = { git = "https://github.com/paritytech/substrate", branch = "master" }
-sp-state-machine = { git = "https://github.com/paritytech/substrate", branch = "master" }
-substrate-test-client = { git = "https://github.com/paritytech/substrate", branch = "master" }
->>>>>>> 11797c73
 
 [dev-dependencies]
 pallet-balances = { git = "https://github.com/paritytech/substrate", default-features = false , branch = "rococo-v1" }
